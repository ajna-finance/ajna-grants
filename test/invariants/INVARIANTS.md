--- conflicted
+++ resolved
@@ -22,21 +22,11 @@
     - **SS4**: Screening vote's cast can only be positive.
     - **SS5**: Screening votes can only be cast on a proposal in it's distribution period's screening stage.
     - **SS6**: For every proposal, it is included in the top 10 list if, and only if, it has as many or more votes as the last member of the top ten list (typically the 10th of course, but it may be shorter than ten proposals).
-<<<<<<< HEAD
-    - **SS7**: Screening vote's on a proposal should cause addition to the topTenProposals if the array is unpopulated.
+    - **SS7**: Screening vote's on a proposal should cause addition to the topTenProposals if no proposal has been added yet
     - **SS8**: A proposal should never receive more screening votes than the Ajna token supply.
     - **SS9**: A proposal can only receive screening votes if it was created via `propose()`.
     - **SS10**: A proposal can only be created during a distribution period's screening stage.
     - **SS11**: A proposal's tokens requested must be <= 90% of GBC.
-=======
-    - **SS7**: Screening vote's on a proposal should cause addition to the topTenProposals if no proposal has been added yet.
-    <!-- TODO: move these into separate 'Proposal invariants:' section -->
-    - **SS8**: A proposal should never receive more vote than the Ajna token supply.
-    - **SS9**: A proposal can only receive screening votes if it was created via `propose()`.
-    - **SS10**: A proposal can only be created during a distribution period's screening stage.
-    - **SS11**: A proposal's proposalId must be unique.
-    - **SS12**: A proposal's tokens requested must be <= 90% of GBC.
->>>>>>> dc667a79
 
 - #### Funding Stage:
     - **FS1**: Only 10 proposals can be voted on in the funding stage
