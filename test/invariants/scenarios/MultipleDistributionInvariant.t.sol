// SPDX-License-Identifier: MIT

pragma solidity 0.8.18;

import { console }  from "@std/console.sol";
import { SafeCast } from "@oz/utils/math/SafeCast.sol";

import { Maths }            from "../../../src/grants/libraries/Maths.sol";

import { StandardTestBase } from "../base/StandardTestBase.sol";
import { StandardHandler }  from "../handlers/StandardHandler.sol";
import { Handler }          from "../handlers/Handler.sol";

contract MultipleDistributionInvariant is StandardTestBase {

    // run tests against all functions, having just started a distribution period
    function setUp() public override {
        super.setUp();

        // set the list of function selectors to run
        bytes4[] memory selectors = new bytes4[](8);
        selectors[0] = _standardHandler.startNewDistributionPeriod.selector;
        selectors[1] = _standardHandler.propose.selector;
        selectors[2] = _standardHandler.screeningVote.selector;
        selectors[3] = _standardHandler.fundingVote.selector;
        selectors[4] = _standardHandler.updateSlate.selector;
        selectors[5] = _standardHandler.execute.selector;
        selectors[6] = _standardHandler.claimDelegateReward.selector;
        selectors[7] = _standardHandler.roll.selector;

        // ensure utility functions are excluded from the invariant runs
        targetSelector(FuzzSelector({
            addr: address(_standardHandler),
            selectors: selectors
        }));

        // update scenarioType to fast to have larger rolls
        _standardHandler.setCurrentScenarioType(Handler.ScenarioType.Fast);

        vm.roll(block.number + 100);
        currentBlock = block.number;
    }

<<<<<<< HEAD
    function invariant_all() external useCurrentBlock {
        // // screening invariants
        // _invariant_SS1_SS3_SS4_SS5_SS6_SS7_SS8_SS10_SS11_P1_P2(_grantFund, _standardHandler);
        // _invariant_SS2_SS4_SS9(_grantFund, _standardHandler);
=======
    function invariant_distribution_period() external {
        _invariant_DP1_DP2_DP3_DP4_DP5(_grantFund, _standardHandler);
        _invariant_DP6(_grantFund, _standardHandler);
        _invariant_T1_T2(_grantFund, _standardHandler);
    }

    function invariant_all() external {
        // screening invariants
        _invariant_SS1_SS3_SS4_SS5_SS6_SS7_SS8_SS10_SS11_SS12(_grantFund, _standardHandler);
        _invariant_SS2_SS4_SS9(_grantFund, _standardHandler);
>>>>>>> dc667a79

        // funding invariants
        _invariant_FS1_FS2_FS3(_grantFund, _standardHandler);
        _invariant_FS4_FS5_FS6_FS7_FS8(_grantFund, _standardHandler);

        // // finalize invariants
        // _invariant_CS1_CS2_CS3_CS4_CS5_CS6(_grantFund, _standardHandler);
        // _invariant_ES1_ES2_ES3_ES4_ES5(_grantFund, _standardHandler);
        // _invariant_DR1_DR2_DR3_DR4_DR5(_grantFund, _standardHandler);

        // // distribution period invariants
        // _invariant_DP1_DP2_DP3_DP4_DP5(_grantFund, _standardHandler);
        // _invariant_DP6(_grantFund, _standardHandler);
        // _invariant_T1_T2(_grantFund, _standardHandler);
    }

    // TODO: use log level to determine whether to run proposal and actor summary
    function invariant_call_summary() external useCurrentBlock {
        uint24 distributionId = _grantFund.getDistributionId();

        _logger.logCallSummary();
        _logger.logTimeSummary();
        // _logger.logProposalSummary();
        console.log("scenario type", uint8(_standardHandler.getCurrentScenarioType()));

        while (distributionId > 0) {

            // _logger.logFundingSummary(distributionId);
            // _logger.logFinalizeSummary(distributionId);
            // _logger.logActorSummary(distributionId, true, true);
            _logger.logActorDelegationRewards(distributionId);

            --distributionId;
        }
    }
}<|MERGE_RESOLUTION|>--- conflicted
+++ resolved
@@ -41,37 +41,24 @@
         currentBlock = block.number;
     }
 
-<<<<<<< HEAD
     function invariant_all() external useCurrentBlock {
-        // // screening invariants
-        // _invariant_SS1_SS3_SS4_SS5_SS6_SS7_SS8_SS10_SS11_P1_P2(_grantFund, _standardHandler);
-        // _invariant_SS2_SS4_SS9(_grantFund, _standardHandler);
-=======
-    function invariant_distribution_period() external {
-        _invariant_DP1_DP2_DP3_DP4_DP5(_grantFund, _standardHandler);
-        _invariant_DP6(_grantFund, _standardHandler);
-        _invariant_T1_T2(_grantFund, _standardHandler);
-    }
-
-    function invariant_all() external {
         // screening invariants
-        _invariant_SS1_SS3_SS4_SS5_SS6_SS7_SS8_SS10_SS11_SS12(_grantFund, _standardHandler);
+        _invariant_SS1_SS3_SS4_SS5_SS6_SS7_SS8_SS10_SS11_P1_P2(_grantFund, _standardHandler);
         _invariant_SS2_SS4_SS9(_grantFund, _standardHandler);
->>>>>>> dc667a79
 
         // funding invariants
         _invariant_FS1_FS2_FS3(_grantFund, _standardHandler);
         _invariant_FS4_FS5_FS6_FS7_FS8(_grantFund, _standardHandler);
 
-        // // finalize invariants
-        // _invariant_CS1_CS2_CS3_CS4_CS5_CS6(_grantFund, _standardHandler);
-        // _invariant_ES1_ES2_ES3_ES4_ES5(_grantFund, _standardHandler);
-        // _invariant_DR1_DR2_DR3_DR4_DR5(_grantFund, _standardHandler);
+        // finalize invariants
+        _invariant_CS1_CS2_CS3_CS4_CS5_CS6(_grantFund, _standardHandler);
+        _invariant_ES1_ES2_ES3_ES4_ES5(_grantFund, _standardHandler);
+        _invariant_DR1_DR2_DR3_DR4_DR5(_grantFund, _standardHandler);
 
-        // // distribution period invariants
-        // _invariant_DP1_DP2_DP3_DP4_DP5(_grantFund, _standardHandler);
-        // _invariant_DP6(_grantFund, _standardHandler);
-        // _invariant_T1_T2(_grantFund, _standardHandler);
+        // distribution period invariants
+        _invariant_DP1_DP2_DP3_DP4_DP5(_grantFund, _standardHandler);
+        _invariant_DP6(_grantFund, _standardHandler);
+        _invariant_T1_T2(_grantFund, _standardHandler);
     }
 
     // TODO: use log level to determine whether to run proposal and actor summary
