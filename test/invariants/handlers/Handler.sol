// SPDX-License-Identifier: MIT

pragma solidity 0.8.16;

import { console } from "@std/console.sol";
import { Test }    from "forge-std/Test.sol";
import { Strings } from "@oz/utils/Strings.sol";

import { IAjnaToken }          from "../../utils/IAjnaToken.sol";
import { GrantFundTestHelper } from "../../utils/GrantFundTestHelper.sol";

import { TestGrantFund } from "../../utils/harness/TestGrantFund.sol";
import { IStandardFunding } from "../../../src/grants/interfaces/IStandardFunding.sol";

import { ITestBase } from "../base/ITestBase.sol";

contract Handler is Test, GrantFundTestHelper {

    /***********************/
    /*** State Variables ***/
    /***********************/

<<<<<<< HEAD
    // global grant fund variables
    IAjnaToken        public  _ajna;
    TestGrantFund     public  _grantFund;
=======
    // state variables
    IAjnaToken        internal  _ajna;
    GrantFund         internal  _grantFund;
>>>>>>> 427938e1

    // Test invariant contract
    ITestBase internal testContract;

    // test variables
    address internal _actor; // currently active actor, used in useRandomActor modifier
    address[] public actors;
    address _tokenDeployer;

    // logging
    mapping(bytes32 => uint256) public numberOfCalls;

    // randomness counter used in randomSeed()
    uint256 internal counter = 1;

    // constant error string when an unexpected revert is thrown
    string internal constant UNEXPECTED_REVERT = "UNEXPECTED_REVERT_ERROR";

    // used in roll() to determine if we are in a fast or slow scenario
    // defaults to slow scenario types
    uint8 internal _currentScenarioType = 1;

    enum ScenarioType {
        Fast,
        Slow
    }

    /*******************/
    /*** Constructor ***/
    /*******************/

    constructor(
        address payable grantFund_,
        address token_,
        address tokenDeployer_,
        uint256 numOfActors_,
        uint256 tokensToDistribute_,
        address testContract_
    ) {
        // set global contract variables
        _ajna = IAjnaToken(token_);
        _grantFund = TestGrantFund(grantFund_);

        // set token deployer global variable
        _tokenDeployer = tokenDeployer_;

        // instantiate actors
        actors = _buildActors(numOfActors_, tokensToDistribute_);

        // set Test invariant contract
        testContract = ITestBase(testContract_);
    }

    /*****************/
    /*** Modifiers ***/
    /*****************/

    modifier useCurrentBlock() {
        vm.roll(testContract.currentBlock());

        _;

        testContract.setCurrentBlock(block.number);
    }

    modifier useRandomActor(uint256 actorIndex) {
        vm.stopPrank();

        address actor = actors[constrictToRange(actorIndex, 0, actors.length - 1)];
        _actor = actor;
        vm.startPrank(actor);
        _;
        vm.stopPrank();
    }

<<<<<<< HEAD
    /**************************/
    /*** External Functions ***/
    /**************************/

    // TODO:
        // Override this in the handler, StandardHandker.
        // Add support for modifying roll size based upon system stage.
=======
    /*************************/
    /*** Wrapped Functions ***/
    /*************************/

    // roll forward to a random block height
    // roll limit is configurable based on the scenario type
>>>>>>> 427938e1
    function roll(uint256 rollAmount_) external useCurrentBlock {
        numberOfCalls['roll']++;

        uint256 rollLimit = 300;

        if (_currentScenarioType == uint8(ScenarioType.Fast)) {
            console.log("High roller");
            rollLimit = 100000;
        }

        // determine a random number of blocks to roll, less than 100
        rollAmount_ = constrictToRange(rollAmount_, 0, rollLimit);

        uint256 blockHeight = testContract.currentBlock() + rollAmount_;

        // roll forward to the selected block
        vm.roll(blockHeight);
        testContract.setCurrentBlock(blockHeight);
    }

<<<<<<< HEAD
    function getActorsCount() public view returns(uint256) {
        return actors.length;
    }

    function setCurrentScenarioType(ScenarioType scenarioType) public {
        _currentScenarioType = uint8(scenarioType);
    }

    /**************************/
    /*** Internal Functions ***/
=======
    /**************************/
    /*** Utility Functions ****/
>>>>>>> 427938e1
    /**************************/

    function _buildActors(uint256 numOfActors_, uint256 tokensToDistribute_) internal returns (address[] memory actors_) {
        actors_ = new address[](numOfActors_);
        uint256 tokensDistributed = 0;

        for (uint256 i = 0; i < numOfActors_; ++i) {
            // create actor
            address actor = makeAddr(string(abi.encodePacked("Actor", Strings.toString(i))));
            actors_[i] = actor;

            // transfer ajna tokens to the actor
            if (tokensToDistribute_ - tokensDistributed == 0) {
                break;
            }
            uint256 incrementalTokensDistributed = randomAmount(tokensToDistribute_ - tokensDistributed);
            changePrank(_tokenDeployer);
            _ajna.transfer(actor, incrementalTokensDistributed);
            tokensDistributed += incrementalTokensDistributed;

            // FIXME: this isn't currently delegating to other actors properly
            // actor delegates tokens randomly
            if (randomSeed() % 2 == 0) {
                // actor self delegates
                changePrank(actor);
                _ajna.delegate(actor);
            } else {
                // actor delegates to a random actor
                changePrank(actor);
                if (actors.length > 0) {
                    _ajna.delegate(randomActor());
                }
                else {
                    // if no other actors are available (such as on the first iteration) self delegate
                    _ajna.delegate(actor);
                }
            }
        }
    }

    function constrictToRange(
        uint256 x,
        uint256 min,
        uint256 max
    ) internal pure returns (uint256 result) {
        require(max >= min, "MAX_LESS_THAN_MIN");

        uint256 size = max - min;

        if (size == 0) return min;            // Using max would be equivalent as well.
        if (max != type(uint256).max) size++; // Make the max inclusive.

        // Ensure max is inclusive in cases where x != 0 and max is at uint max.
        if (max == type(uint256).max && x != 0) x--; // Accounted for later.

        if (x < min) x += size * (((min - x) / size) + 1);

        result = min + ((x - min) % size);

        // Account for decrementing x to make max inclusive.
        if (max == type(uint256).max && x != 0) result++;
    }

    function randomAmount(uint256 maxAmount_) internal returns (uint256) {
        return constrictToRange(randomSeed(), 1, maxAmount_);
    }

    function randomActor() internal returns (address) {
        return actors[constrictToRange(randomSeed(), 0, actors.length - 1)];
    }

    function randomSeed() internal returns (uint256) {
        counter++;
        return uint256(keccak256(abi.encodePacked(block.number, block.difficulty, counter)));
    }
}<|MERGE_RESOLUTION|>--- conflicted
+++ resolved
@@ -20,15 +20,9 @@
     /*** State Variables ***/
     /***********************/
 
-<<<<<<< HEAD
     // global grant fund variables
     IAjnaToken        public  _ajna;
     TestGrantFund     public  _grantFund;
-=======
-    // state variables
-    IAjnaToken        internal  _ajna;
-    GrantFund         internal  _grantFund;
->>>>>>> 427938e1
 
     // Test invariant contract
     ITestBase internal testContract;
@@ -104,22 +98,12 @@
         vm.stopPrank();
     }
 
-<<<<<<< HEAD
-    /**************************/
-    /*** External Functions ***/
-    /**************************/
-
-    // TODO:
-        // Override this in the handler, StandardHandker.
-        // Add support for modifying roll size based upon system stage.
-=======
     /*************************/
     /*** Wrapped Functions ***/
     /*************************/
 
     // roll forward to a random block height
     // roll limit is configurable based on the scenario type
->>>>>>> 427938e1
     function roll(uint256 rollAmount_) external useCurrentBlock {
         numberOfCalls['roll']++;
 
@@ -140,21 +124,8 @@
         testContract.setCurrentBlock(blockHeight);
     }
 
-<<<<<<< HEAD
-    function getActorsCount() public view returns(uint256) {
-        return actors.length;
-    }
-
-    function setCurrentScenarioType(ScenarioType scenarioType) public {
-        _currentScenarioType = uint8(scenarioType);
-    }
-
-    /**************************/
-    /*** Internal Functions ***/
-=======
     /**************************/
     /*** Utility Functions ****/
->>>>>>> 427938e1
     /**************************/
 
     function _buildActors(uint256 numOfActors_, uint256 tokensToDistribute_) internal returns (address[] memory actors_) {
@@ -230,4 +201,16 @@
         counter++;
         return uint256(keccak256(abi.encodePacked(block.number, block.difficulty, counter)));
     }
+
+    function setCurrentScenarioType(ScenarioType scenarioType) public {
+        _currentScenarioType = uint8(scenarioType);
+    }
+
+    /***********************/
+    /*** View Functions ****/
+    /***********************/
+
+    function getActorsCount() public view returns(uint256) {
+        return actors.length;
+    }
 }