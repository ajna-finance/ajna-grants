// SPDX-License-Identifier: MIT
pragma solidity 0.8.18;

import { GrantFund }             from "../../src/grants/GrantFund.sol";
import { IExtraordinaryFunding } from "../../src/grants/interfaces/IExtraordinaryFunding.sol";
import { IFunding }              from "../../src/grants/interfaces/IFunding.sol";

import { IAjnaToken }            from "../utils/IAjnaToken.sol";
<<<<<<< HEAD
import { DrainGrantFund }        from "./interactions/DrainGrantFund.sol";
=======
import { GrantFundTestHelper }   from "../utils/GrantFundTestHelper.sol";
import { TestAjnaToken }         from "../utils/harness/TestAjnaToken.sol";
import { DrainGrantFund }        from "../interactions/DrainGrantFund.sol";
>>>>>>> 323aa67f

contract ExtraordinaryFundingGrantFundTest is GrantFundTestHelper {

    /*************/
    /*** Setup ***/
    /*************/

    IAjnaToken        internal  _token;
    GrantFund         internal  _grantFund;

    // Ajna token Holder at the Ajna contract creation on mainnet
    address internal _tokenDeployer  = 0x666cf594fB18622e1ddB91468309a7E194ccb799;
    address internal _tokenHolder1   = makeAddr("_tokenHolder1");
    address internal _tokenHolder2   = makeAddr("_tokenHolder2");
    address internal _tokenHolder3   = makeAddr("_tokenHolder3");
    address internal _tokenHolder4   = makeAddr("_tokenHolder4");
    address internal _tokenHolder5   = makeAddr("_tokenHolder5");
    address internal _tokenHolder6   = makeAddr("_tokenHolder6");
    address internal _tokenHolder7   = makeAddr("_tokenHolder7");
    address internal _tokenHolder8   = makeAddr("_tokenHolder8");
    address internal _tokenHolder9   = makeAddr("_tokenHolder9");
    address internal _tokenHolder10   = makeAddr("_tokenHolder10");
    address internal _tokenHolder11   = makeAddr("_tokenHolder11");
    address internal _tokenHolder12   = makeAddr("_tokenHolder12");
    address internal _tokenHolder13   = makeAddr("_tokenHolder13");
    address internal _tokenHolder14   = makeAddr("_tokenHolder14");
    address internal _tokenHolder15   = makeAddr("_tokenHolder15");
    address internal _tokenHolder16   = makeAddr("_tokenHolder16");
    address internal _tokenHolder17   = makeAddr("_tokenHolder17");
    address internal _tokenHolder18   = makeAddr("_tokenHolder18");
    address internal _tokenHolder19   = makeAddr("_tokenHolder19");
    address internal _tokenHolder20   = makeAddr("_tokenHolder20");
    address internal _tokenHolder21   = makeAddr("_tokenHolder21");
    address internal _tokenHolder22   = makeAddr("_tokenHolder22");
    address internal _tokenHolder23   = makeAddr("_tokenHolder23");
    address internal _tokenHolder24   = makeAddr("_tokenHolder24");

    address[] internal _votersArr = [
        _tokenHolder1,
        _tokenHolder2,
        _tokenHolder3,
        _tokenHolder4,
        _tokenHolder5,
        _tokenHolder6,
        _tokenHolder7,
        _tokenHolder8,
        _tokenHolder9,
        _tokenHolder10,
        _tokenHolder11,
        _tokenHolder12,
        _tokenHolder13,
        _tokenHolder14,
        _tokenHolder15,
        _tokenHolder16,
        _tokenHolder17,
        _tokenHolder18,
        _tokenHolder19,
        _tokenHolder20,
        _tokenHolder21,
        _tokenHolder22,
        _tokenHolder23,
        _tokenHolder24
    ];

    // at this block on mainnet, all ajna tokens belongs to _tokenDeployer
    uint256 internal _startBlock      = 16354861;

    function setUp() external {
        // deploy grant fund, fund treasury, and transfer tokens to initial set of voters
        uint256 treasury = 500_000_000 * 1e18;
        uint256 initialVoterBalance = 20_000_000 * 1e18;
        (_grantFund, _token) = _deployAndFundGrantFund(_tokenDeployer, treasury, _votersArr, initialVoterBalance);
    }

    /*************/
    /*** Tests ***/
    /*************/

    function testGetVotingPowerExtraordinary() external {
        // 14 tokenholders self delegate their tokens to enable voting on the proposals
        _selfDelegateVoters(_token, _votersArr);

        vm.roll(_startBlock + 50);

        // generate proposal targets
        address[] memory targets = new address[](1);
        targets[0] = address(_token);

        // generate proposal values
        uint256[] memory values = new uint256[](1);
        values[0] = 0;

        // generate proposal calldata
        bytes[] memory calldatas = new bytes[](1);
        calldatas[0] = abi.encodeWithSignature(
            "transfer(address,uint256)",
            _tokenHolder1,
            50_000_000 * 1e18
        );

        // create and submit proposal
        TestProposalExtraordinary memory testProposal = _createProposalExtraordinary(
            _grantFund,
            _tokenHolder1,
            block.number + 100_000,
            targets,
            values,
            calldatas,
            "Extraordinary Proposal for Ajna token transfer to tester address"
        );

        // check voting power is greater than 0 for extant proposal
        uint256 votingPower = _grantFund.getVotesExtraordinary(_tokenHolder1, testProposal.proposalId);
        assertEq(votingPower, 20_000_000 * 1e18);

        // check voting with proposalId = 0
        vm.expectRevert(IExtraordinaryFunding.ExtraordinaryFundingProposalInactive.selector);
        _grantFund.getVotesExtraordinary(_tokenHolder1, 0);
    }

    function testGetVotingPowerDelegateTokens() external {
        // token holder 1 self delegates
        _delegateVotes(_token, _tokenHolder1, _tokenHolder1, _token.balanceOf(_tokenHolder1));
        _delegateVotes(_token, _tokenHolder2, _tokenHolder2, _token.balanceOf(_tokenHolder2));

        vm.roll(_startBlock + 17);

        // generate proposal targets
        address[] memory targets = new address[](1);
        targets[0] = address(_token);

        // generate proposal values
        uint256[] memory values = new uint256[](1);
        values[0] = 0;

        // generate proposal calldata
        bytes[] memory calldatas = new bytes[](1);
        calldatas[0] = abi.encodeWithSignature(
            "transfer(address,uint256)",
            _tokenHolder1,
            50_000_000 * 1e18
        );

        // voter transfers some of their tokens after the snapshot block
        vm.roll(_startBlock + 25);
        changePrank(_tokenHolder1);
        _token.transfer(_tokenHolder2, 5_000_000 * 1e18);

        // create and submit proposal at block 50
        vm.roll(_startBlock + 50);
        TestProposalExtraordinary memory testProposal = _createProposalExtraordinary(
            _grantFund,
            _tokenHolder1,
            block.number + 100_000,
            targets,
            values,
            calldatas,
            "Extraordinary Proposal for Ajna token transfer to tester address"
        );

        // check voting power at vote start
        uint256 votingPower = _grantFund.getVotesExtraordinary(_tokenHolder1, testProposal.proposalId);
        assertEq(votingPower, 15_000_000 * 1e18);

        vm.roll(_startBlock + 100);

        // tokenHolder1 transfers their remaining delegated tokens to a different address after vote start
        changePrank(_tokenHolder1);
        _token.transfer(_tokenHolder2, 15_000_000 * 1e18);

        // check voting power of tokenHolder1 matches minimum of snapshot period
        votingPower = _grantFund.getVotesExtraordinary(_tokenHolder1, testProposal.proposalId);
        assertEq(votingPower, 15_000_000 * 1e18);

        // check voting power of tokenHolder2 is 50_000_000, since received tokens during the snapshot period need to be redelegated
        votingPower = _grantFund.getVotesExtraordinary(_tokenHolder2, testProposal.proposalId);
        assertEq(votingPower, 20_000_000 * 1e18);

        // check voting power of tokenHolder3 is 0, since they missed the snapshot
        votingPower = _grantFund.getVotesExtraordinary(_tokenHolder3, testProposal.proposalId);
        assertEq(votingPower, 0);
    }

    function testGetMinimumThresholdPercentage() external {
        // default threshold percentage is 50
        uint256 minimumThresholdPercentage = _grantFund.getMinimumThresholdPercentage();
        assertEq(minimumThresholdPercentage, 0.500000000000000000 * 1e18);
    }

    /**
     * @notice Calculate the number of tokens equivalent to various percentages assuming a treasury balance of 500,000,000.
     */
    function testGetSliceOfNonTreasury() external {
        uint256 percentageRequested = 0.100000000000000000 * 1e18;
        uint256 percentageOfTreasury = _grantFund.getSliceOfNonTreasury(percentageRequested);
        assertEq(percentageOfTreasury, 50_000_000 * 1e18);

        percentageRequested = 0.055000000000000000 * 1e18;
        percentageOfTreasury = _grantFund.getSliceOfNonTreasury(percentageRequested);
        assertEq(percentageOfTreasury, 27_500_000 * 1e18);
    }

    /**
     * @notice Calculate the number of tokens equivalent to various percentages assuming a treasury balance of 500,000,000.
     */
    function testGetSliceOfTreasury() external {
        uint256 percentageRequested = 0.100000000000000000 * 1e18;
        uint256 percentageOfTreasury = _grantFund.getSliceOfTreasury(percentageRequested);
        assertEq(percentageOfTreasury, 50_000_000 * 1e18);

        percentageRequested = 0.055000000000000000 * 1e18;
        percentageOfTreasury = _grantFund.getSliceOfTreasury(percentageRequested);
        assertEq(percentageOfTreasury, 27_500_000 * 1e18);
    }

    function testProposeExtraordinary() external {
        // 14 tokenholders self delegate their tokens to enable voting on the proposals
        _selfDelegateVoters(_token, _votersArr);

        vm.roll(_startBlock + 100);

        // set proposal params
        uint256 endBlockParam = block.number + 100_000;
        uint256 tokensRequestedParam = 50_000_000 * 1e18;

        // generate proposal targets
        address[] memory targets = new address[](1);
        targets[0] = address(_token);

        // generate proposal values
        uint256[] memory values = new uint256[](1);
        values[0] = 0;

        // generate proposal calldata
        bytes[] memory calldatas = new bytes[](1);
        calldatas[0] = abi.encodeWithSignature(
            "transfer(address,uint256)",
            _tokenHolder1,
            tokensRequestedParam
        );

        // create and submit proposal
        TestProposalExtraordinary memory testProposal = _createProposalExtraordinary(
            _grantFund,
            _tokenHolder1,
            endBlockParam,
            targets,
            values,
            calldatas,
            "Extraordinary Proposal for Ajna token transfer to tester address"
        );

        // check proposal status
        IFunding.ProposalState proposalState = _grantFund.state(testProposal.proposalId);
        assertEq(uint8(proposalState), uint8(IFunding.ProposalState.Active));

        // check proposal state
        (
            uint256 proposalId,
            uint128 startBlock,
            uint128 endBlock,
            uint128 tokensRequested,
            uint120 votesReceived,
            bool executed
        ) = _grantFund.getExtraordinaryProposalInfo(testProposal.proposalId);

        assertEq(proposalId, testProposal.proposalId);
        assertEq(tokensRequested, tokensRequestedParam);
        assertEq(tokensRequested, testProposal.totalTokensRequested);
        assertEq(startBlock, block.number);
        assertEq(endBlock, endBlockParam);
        assertEq(votesReceived, 0);
        // assertFalse(succeeded);
        assertFalse(executed);
        assertFalse(_grantFund.getExtraordinaryProposalSucceeded(testProposal.proposalId));

        // should revert is same proposal is being proposed
        vm.expectRevert(IFunding.ProposalAlreadyExists.selector);
        _grantFund.proposeExtraordinary(endBlockParam, targets, values, calldatas, "Extraordinary Proposal for Ajna token transfer to tester address");

        // check findMechanism identifies it as an extraOrdinary proposal
        assert(_grantFund.findMechanismOfProposal(proposalId) == IFunding.FundingMechanism.Extraordinary);
    }

    function testProposeExtraordinaryInvalid() external {
        // 14 tokenholders self delegate their tokens to enable voting on the proposals
        _selfDelegateVoters(_token, _votersArr);

        vm.roll(_startBlock + 100);

        // set proposal params
        uint256 endBlockParam = block.number + 100_000;

        // generate proposal targets
        address[] memory targets = new address[](1);
        targets[0] = address(_token);

        // generate proposal values
        uint256[] memory values = new uint256[](1);
        values[0] = 0;

        // check can't request more than minium threshold amount of tokens
        bytes[] memory calldatas = new bytes[](1);
        calldatas[0] = abi.encodeWithSignature(
            "transfer(address,uint256)",
            _tokenHolder1,
            500_000_000 * 1e18
        );

        vm.expectRevert(IFunding.InvalidProposal.selector);
        _grantFund.proposeExtraordinary(endBlockParam, targets, values, calldatas, "proposal for excessive transfer");

        // check can't invoke with invalid calldata
        calldatas = new bytes[](1);
        calldatas[0] = abi.encodeWithSignature(
            "burn(address,uint256)",
            _tokenHolder1,
            50_000_000 * 1e18
        );

        vm.expectRevert(IFunding.InvalidProposal.selector);
        _grantFund.proposeExtraordinary(endBlockParam, targets, values, calldatas, "burn extraordinary");

        // check can't submit proposal with end block higher than limit
        endBlockParam = block.number + 500_000;

        // check can't request more than minium threshold amount of tokens
        calldatas = new bytes[](1);
        calldatas[0] = abi.encodeWithSignature(
            "transfer(address,uint256)",
            _tokenHolder1,
            50_000_000 * 1e18
        );
        vm.expectRevert(IFunding.InvalidProposal.selector);
        _grantFund.proposeExtraordinary(endBlockParam, targets, values, calldatas, "proposal for excessive transfer");
    }

    function testProposeAndExecuteExtraordinary() external {
        // 14 tokenholders self delegate their tokens to enable voting on the proposals
        _selfDelegateVoters(_token, _votersArr);

        vm.roll(_startBlock + 100);

        // set proposal params
        uint256 endBlockParam = block.number + 100_000;
        uint256 tokensRequestedParam = 50_000_000 * 1e18;

        // generate proposal targets
        address[] memory targets = new address[](1);
        targets[0] = address(_token);

        // generate proposal values
        uint256[] memory values = new uint256[](1);
        values[0] = 0;

        // generate proposal calldata
        bytes[] memory calldatas = new bytes[](1);
        calldatas[0] = abi.encodeWithSignature(
            "transfer(address,uint256)",
            _tokenHolder1,
            50_000_000 * 1e18
        );

        // create and submit proposal
        TestProposalExtraordinary memory testProposal = _createProposalExtraordinary(
            _grantFund,
            _tokenHolder1,
            endBlockParam,
            targets,
            values,
            calldatas,
            "Extraordinary Proposal for Ajna token transfer to tester address"
        );

        vm.roll(_startBlock + 150);

        // check can't execute unsuccessful proposal
        vm.expectRevert(IExtraordinaryFunding.ExecuteExtraordinaryProposalInvalid.selector);
        _executeExtraordinaryProposalNoLog(_grantFund, _token, testProposal);

        // check proposal status
        IFunding.ProposalState proposalState = _grantFund.state(testProposal.proposalId);
        assertEq(uint8(proposalState), uint8(IFunding.ProposalState.Active));

        // token holders vote on the proposal to pass it
        _extraordinaryVote(_grantFund, _tokenHolder1, testProposal.proposalId, 1);

        // check hasVotedExtraordinary updated so the token holder can't vote again
        bool hasVoted = _grantFund.hasVotedExtraordinary(testProposal.proposalId, _tokenHolder1);
        assertTrue(hasVoted);

        // should revert if user tries to vote again
        vm.expectRevert(IFunding.AlreadyVoted.selector);
        _grantFund.voteExtraordinary(testProposal.proposalId);

        // available votes should be 0 after voting
        uint256 availableVotes = _grantFund.getVotesExtraordinary(_tokenHolder1, testProposal.proposalId);
        assertEq(availableVotes, 0);

        // partial votes should leave the proposal as active, not succeed
        proposalState = _grantFund.state(testProposal.proposalId);
        assertEq(uint8(proposalState), uint8(IFunding.ProposalState.Active));

        // additional votes push the proposal over the threshold
        _extraordinaryVote(_grantFund, _tokenHolder2, testProposal.proposalId, 1);
        _extraordinaryVote(_grantFund, _tokenHolder3, testProposal.proposalId, 1);
        _extraordinaryVote(_grantFund, _tokenHolder4, testProposal.proposalId, 1);
        _extraordinaryVote(_grantFund, _tokenHolder5, testProposal.proposalId, 1);
        _extraordinaryVote(_grantFund, _tokenHolder6, testProposal.proposalId, 1);
        _extraordinaryVote(_grantFund, _tokenHolder7, testProposal.proposalId, 1);
        _extraordinaryVote(_grantFund, _tokenHolder8, testProposal.proposalId, 1);
        _extraordinaryVote(_grantFund, _tokenHolder9, testProposal.proposalId, 1);
        _extraordinaryVote(_grantFund, _tokenHolder10, testProposal.proposalId, 1);
        _extraordinaryVote(_grantFund, _tokenHolder11, testProposal.proposalId, 1);
        _extraordinaryVote(_grantFund, _tokenHolder12, testProposal.proposalId, 1);
        _extraordinaryVote(_grantFund, _tokenHolder13, testProposal.proposalId, 1);
        _extraordinaryVote(_grantFund, _tokenHolder14, testProposal.proposalId, 1);
        _extraordinaryVote(_grantFund, _tokenHolder15, testProposal.proposalId, 1);
        _extraordinaryVote(_grantFund, _tokenHolder16, testProposal.proposalId, 1);
        _extraordinaryVote(_grantFund, _tokenHolder17, testProposal.proposalId, 1);
        _extraordinaryVote(_grantFund, _tokenHolder18, testProposal.proposalId, 1);
        _extraordinaryVote(_grantFund, _tokenHolder19, testProposal.proposalId, 1);
        _extraordinaryVote(_grantFund, _tokenHolder20, testProposal.proposalId, 1);
        _extraordinaryVote(_grantFund, _tokenHolder21, testProposal.proposalId, 1);
        _extraordinaryVote(_grantFund, _tokenHolder22, testProposal.proposalId, 1);
        _extraordinaryVote(_grantFund, _tokenHolder23, testProposal.proposalId, 1);

        // check proposal status
        proposalState = _grantFund.state(testProposal.proposalId);
        assertEq(uint8(proposalState), uint8(IFunding.ProposalState.Succeeded));

        // check proposal state
        (
            uint256 proposalId,
            ,
            ,
            uint128 tokensRequested,
            uint120 votesReceived,
            bool executed
        ) = _grantFund.getExtraordinaryProposalInfo(testProposal.proposalId);
        assertEq(proposalId, testProposal.proposalId);
        assertEq(tokensRequested, tokensRequestedParam);
        assertEq(votesReceived, 23 * 20_000_000 * 1e18);
        assertFalse(executed);
        assertTrue(_grantFund.getExtraordinaryProposalSucceeded(testProposal.proposalId));

        // minimum threshold percentage should be at default levels before the succesful proposal is executed
        uint256 minimumThresholdPercentage = _grantFund.getMinimumThresholdPercentage();
        assertEq(minimumThresholdPercentage, 0.500000000000000000 * 1e18);

        vm.roll(_startBlock + 200_000);

        // ensure user has not voted
        hasVoted = _grantFund.hasVotedExtraordinary(proposalId, _tokenHolder24);
        assertFalse(hasVoted);

        changePrank(_tokenHolder24);

        // Should revert if user tries to vote after proposal's end block
        vm.expectRevert(IExtraordinaryFunding.ExtraordinaryFundingProposalInactive.selector);
        _grantFund.voteExtraordinary(proposalId);

        // check state is succeeded as expected
        proposalState = _grantFund.state(testProposal.proposalId);
        assertEq(uint8(proposalState), uint8(IFunding.ProposalState.Succeeded));

        // execute proposal
        _executeExtraordinaryProposal(_grantFund, _token, testProposal);

        // check state updated as expected
        proposalState = _grantFund.state(testProposal.proposalId);
        assertEq(uint8(proposalState), uint8(IFunding.ProposalState.Executed));
        (
            ,
            ,
            ,
            ,
            votesReceived,
            executed
        ) = _grantFund.getExtraordinaryProposalInfo(testProposal.proposalId);
        assertEq(votesReceived, 23 * 20_000_000 * 1e18);
        // assertTrue(succeeded);
        assertTrue(executed);
        assertTrue(_grantFund.getExtraordinaryProposalSucceeded(testProposal.proposalId));

        // check tokens transferred to the recipient address
        assertEq(_token.balanceOf(_tokenHolder1), 70_000_000 * 1e18);
        assertEq(_token.balanceOf(address(_grantFund)), 450_000_000 * 1e18);

        // check can't execute proposal twice
        vm.expectRevert(IExtraordinaryFunding.ExecuteExtraordinaryProposalInvalid.selector);
        _executeExtraordinaryProposalNoLog(_grantFund, _token, testProposal);

        // minimum threshold percentage should increase after the succesful proposal is executed
        minimumThresholdPercentage = _grantFund.getMinimumThresholdPercentage();
        assertEq(minimumThresholdPercentage, 0.550000000000000000 * 1e18);
    }

    function testExtraordinaryProposalFails() external {
        // 14 tokenholders self delegate their tokens to enable voting on the proposals
        _selfDelegateVoters(_token, _votersArr);

        vm.roll(_startBlock + 100);

        // set proposal params
        uint256 endBlockParam = block.number + 100_000;

        // generate proposal targets
        address[] memory targets = new address[](1);
        targets[0] = address(_token);

        // generate proposal values
        uint256[] memory values = new uint256[](1);
        values[0] = 0;

        // generate proposal calldata
        bytes[] memory calldatas = new bytes[](1);
        calldatas[0] = abi.encodeWithSignature(
            "transfer(address,uint256)",
            _tokenHolder1,
            50_000_000 * 1e18
        );

        // create and submit proposal
        TestProposalExtraordinary memory testProposal = _createProposalExtraordinary(
            _grantFund,
            _tokenHolder1,
            endBlockParam,
            targets,
            values,
            calldatas,
            "Extraordinary Proposal for Ajna token transfer to tester address"
        );

        vm.roll(_startBlock + 150);

        // additional votes push the proposal over the threshold
        _extraordinaryVote(_grantFund, _tokenHolder2, testProposal.proposalId, 1);
        _extraordinaryVote(_grantFund, _tokenHolder3, testProposal.proposalId, 1);
        _extraordinaryVote(_grantFund, _tokenHolder4, testProposal.proposalId, 1);

        // check proposal status is active
        IFunding.ProposalState proposalState = _grantFund.state(testProposal.proposalId);
        assertEq(uint8(proposalState), uint8(IFunding.ProposalState.Active));

        // skip to a proposals end block
        vm.roll(_startBlock + 217_000);

        // check proposal status is defeated
        proposalState = _grantFund.state(testProposal.proposalId);
        assertEq(uint8(proposalState), uint8(IFunding.ProposalState.Defeated));

        // check can't execute defeated proposal
        vm.expectRevert(IExtraordinaryFunding.ExecuteExtraordinaryProposalInvalid.selector);
        _executeExtraordinaryProposalNoLog(_grantFund, _token, testProposal);
    }

    function testFuzzExtraordinaryFunding(uint256 noOfVoters_, uint256 noOfProposals_) external {
        uint256 noOfVoters = bound(noOfVoters_, 1, 100);
        uint256 noOfProposals = bound(noOfProposals_, 1, 10);

        // self delegate
        _selfDelegateVoters(_token, _votersArr);
        address[] memory voters = _getVoters(noOfVoters);

        vm.roll(_startBlock + 100);

        // set token required to be 10% of treasury
        uint256 tokenRequested = 500_000_000 * 1e18 / 10;

        // create and submit N Extraordinary proposals 
        TestProposalExtraordinary[] memory testProposals = _getNExtraOridinaryProposals(noOfProposals, _grantFund, _tokenHolder1, _token, tokenRequested);

        // each tokenHolder(fixed in setup) votes on all proposals
        for(uint i = 0; i < _votersArr.length; i++) {
            for(uint j = 0; j < noOfProposals; j++) {
                _extraordinaryVote(_grantFund, _votersArr[i], testProposals[j].proposalId, voteYes);
            }
        }   

        // each voter(fuzzed) votes on all proposals
        for(uint i = 0; i < noOfVoters; i++) {
            for(uint j = 0; j < noOfProposals; j++) {
                _extraordinaryVote(_grantFund, voters[i], testProposals[j].proposalId, voteYes);
            }
        }

        vm.roll(_startBlock + 240_000);

        // execute all proposals
        for(uint i = 0; i < noOfProposals; i++) {
            /* first 4 proposals are executed successfully and from 6th proposal each one will fail
             as non-treasury amount and minimum threshold increases with each proposal execution,
             and the tokens available in the treasury decrease.
            */
            if (i >= 4) {
                // check that proposals which have enough votes won't pass if they requested too many tokens from the treasury
                (, , , uint128 tokensRequested, uint120 votesReceived, ) = _grantFund.getExtraordinaryProposalInfo(testProposals[i].proposalId);

                // check if the proposal requested too many tokens
                if (votesReceived >= tokensRequested + _grantFund.getSliceOfNonTreasury(_grantFund.getMinimumThresholdPercentage())) {
                    vm.expectRevert(IExtraordinaryFunding.ExecuteExtraordinaryProposalInvalid.selector);
                    _executeExtraordinaryProposalNoLog(_grantFund, _token, testProposals[i]);
                    continue;
                }
                else {
                    // check state has been marked as Defeated
                    assertEq(uint8(_grantFund.state(testProposals[i].proposalId)), uint8(IFunding.ProposalState.Defeated));

                    vm.expectRevert(IExtraordinaryFunding.ExecuteExtraordinaryProposalInvalid.selector);
                    _executeExtraordinaryProposalNoLog(_grantFund, _token, testProposals[i]);
                }
            }
            else {
                _executeExtraordinaryProposal(_grantFund, _token, testProposals[i]);

                // check state is updated to Executed after proposal is executed
                assertEq(uint8(_grantFund.state(testProposals[i].proposalId)), uint8(IFunding.ProposalState.Executed));
            }
        }
        
    }

    function testDrainTreasuryThroughExtraordinaryProposal() external {
        // 24 tokenholders self delegate their tokens to enable voting on the proposals
        _selfDelegateVoters(_token, _votersArr);
        vm.roll(_startBlock + 33);

        // the attacker's account
        address attacker = makeAddr("attacker");
        // add some ETH to attacker's account
        vm.deal(attacker, 1e18);

        changePrank(attacker);

        // attacker Ajna balance is 0
        assertEq(_token.balanceOf(attacker), 0);

        // attacker should be able to vote only once on proposal
        vm.expectRevert(IFunding.AlreadyVoted.selector);
        new DrainGrantFund(
            address(_token),
            _grantFund,
            _votersArr
        );

        // attacker Ajna balance should remain 0
        assertEq(_token.balanceOf(attacker), 0);
    }

}<|MERGE_RESOLUTION|>--- conflicted
+++ resolved
@@ -6,13 +6,9 @@
 import { IFunding }              from "../../src/grants/interfaces/IFunding.sol";
 
 import { IAjnaToken }            from "../utils/IAjnaToken.sol";
-<<<<<<< HEAD
-import { DrainGrantFund }        from "./interactions/DrainGrantFund.sol";
-=======
 import { GrantFundTestHelper }   from "../utils/GrantFundTestHelper.sol";
 import { TestAjnaToken }         from "../utils/harness/TestAjnaToken.sol";
-import { DrainGrantFund }        from "../interactions/DrainGrantFund.sol";
->>>>>>> 323aa67f
+import { DrainGrantFund }        from "./interactions/DrainGrantFund.sol";
 
 contract ExtraordinaryFundingGrantFundTest is GrantFundTestHelper {
 
