// SPDX-License-Identifier: MIT
pragma solidity 0.8.18;

import { SafeCast }  from "@oz/utils/math/SafeCast.sol";

import { GrantFund }        from "../../src/grants/GrantFund.sol";
import { IGrantFundErrors } from "../../src/grants/interfaces/IGrantFundErrors.sol";
import { IGrantFundState }  from "../../src/grants/interfaces/IGrantFundState.sol";
import { Maths }            from "../../src/grants/libraries/Maths.sol";

import { GrantFundTestHelper } from "../utils/GrantFundTestHelper.sol";
import { IAjnaToken }          from "../utils/IAjnaToken.sol";
import { TestAjnaToken }       from "../utils/harness/TestAjnaToken.sol";

contract StandardFundingGrantFundTest is GrantFundTestHelper {

    /*************/
    /*** Setup ***/
    /*************/

    // used to cast 256 to uint64 to match emit expectations
    using SafeCast for uint256;

    IAjnaToken        internal  _token;
    GrantFund         internal  _grantFund;

    // Ajna token Holder at the Ajna contract creation on mainnet
    address internal _tokenDeployer  = 0x666cf594fB18622e1ddB91468309a7E194ccb799;
    address internal _tokenHolder1   = makeAddr("_tokenHolder1");
    address internal _tokenHolder2   = makeAddr("_tokenHolder2");
    address internal _tokenHolder3   = makeAddr("_tokenHolder3");
    address internal _tokenHolder4   = makeAddr("_tokenHolder4");
    address internal _tokenHolder5   = makeAddr("_tokenHolder5");
    address internal _tokenHolder6   = makeAddr("_tokenHolder6");
    address internal _tokenHolder7   = makeAddr("_tokenHolder7");
    address internal _tokenHolder8   = makeAddr("_tokenHolder8");
    address internal _tokenHolder9   = makeAddr("_tokenHolder9");
    address internal _tokenHolder10  = makeAddr("_tokenHolder10");
    address internal _tokenHolder11  = makeAddr("_tokenHolder11");
    address internal _tokenHolder12  = makeAddr("_tokenHolder12");
    address internal _tokenHolder13  = makeAddr("_tokenHolder13");
    address internal _tokenHolder14  = makeAddr("_tokenHolder14");
    address internal _tokenHolder15  = makeAddr("_tokenHolder15");

    address[] internal _votersArr = [
        _tokenHolder1,
        _tokenHolder2,
        _tokenHolder3,
        _tokenHolder4,
        _tokenHolder5,
        _tokenHolder6,
        _tokenHolder7,
        _tokenHolder8,
        _tokenHolder9,
        _tokenHolder10,
        _tokenHolder11,
        _tokenHolder12,
        _tokenHolder13,
        _tokenHolder14,
        _tokenHolder15
    ];

    // at this block on mainnet, all ajna tokens belongs to _tokenDeployer
    uint256 internal _startBlock      = 16354861;

    mapping (uint256 => uint256) internal noOfVotesOnProposal;
    uint256[] internal topTenProposalIds;
    uint256[] internal potentialProposalsSlate;
    uint256 treasury = 500_000_000 * 1e18;

    // declare this to avoid stack too deep in end to end test
    uint256 delegateRewards = 0;

    function setUp() external {
        // deploy grant fund, fund treasury, and transfer tokens to initial set of voters
        uint256 initialVoterBalance = 25_000_000 * 1e18;
        (_grantFund, _token) = _deployAndFundGrantFund(_tokenDeployer, treasury, _votersArr, initialVoterBalance);
    }

    /*************/
    /*** Tests ***/
    /*************/

    function testGetVotingPowerScreeningStage() external {
        // 14 tokenholders self delegate their tokens to enable voting on the proposals
        _selfDelegateVoters(_token, _votersArr);

        vm.roll(_startBlock + 50);

        // start distribution period
        _startDistributionPeriod(_grantFund);

        // check voting power after screening stage has started
        vm.roll(_startBlock + 100);

        uint256 votingPower = _getScreeningVotes(_grantFund, _tokenHolder1);
        assertEq(votingPower, 25_000_000 * 1e18);

        // skip forward 150 blocks and transfer some tokens after voting power was determined
        vm.roll(_startBlock + 150);

        changePrank(_tokenHolder1);
        _token.transfer(_tokenHolder2, 12_500_000 * 1e18);

        // check voting power is unchanged
        votingPower = _getScreeningVotes(_grantFund, _tokenHolder1);
        assertEq(votingPower, 25_000_000 * 1e18);

        // check voting power won't change with token transfer to an address that didn't make it into the snapshot
        address nonVotingAddress = makeAddr("nonVotingAddress");
        changePrank(_tokenHolder1);
        _token.transfer(nonVotingAddress, 10_000_000 * 1e18);

        votingPower = _getScreeningVotes(_grantFund, _tokenHolder1);
        assertEq(votingPower, 25_000_000 * 1e18);
        votingPower = _getScreeningVotes(_grantFund, nonVotingAddress);
        assertEq(votingPower, 0);

        // generate proposal targets
        address[] memory ajnaTokenTargets = new address[](1);
        ajnaTokenTargets[0] = address(_token);

        // generate proposal values
        uint256[] memory values = new uint256[](1);
        values[0] = 0;

        // generate proposal calldata
        bytes[] memory proposalCalldata = new bytes[](1);
        proposalCalldata[0] = abi.encodeWithSignature(
            "transfer(address,uint256)",
            _tokenHolder2,
            1 * 1e18
        );

        // generate proposal message
        string memory description = "Proposal for Ajna token transfer to tester address";

        // create and submit proposal
        TestProposal memory proposal = _createProposal(_grantFund, _tokenHolder1, ajnaTokenTargets, values, proposalCalldata, description);

        // token holder uses up their voting power in two separate votes on the same proposal
        _screeningVote(_grantFund, _tokenHolder1, proposal.proposalId, 12_500_000 * 1e18);
        _screeningVote(_grantFund, _tokenHolder1, proposal.proposalId, 12_500_000 * 1e18);

        // check revert if additional votes exceed the voter's voting power in the screening stage
        vm.expectRevert(IGrantFundErrors.InsufficientVotingPower.selector);
        _screeningVoteNoLog(_grantFund, _tokenHolder1, proposal.proposalId, 16_000_000 * 1e18);

        // check revert for using full voting power in screeningVote
        IGrantFundState.ScreeningVoteParams[] memory screeningVoteParams = new IGrantFundState.ScreeningVoteParams[](3);
        screeningVoteParams[0] = IGrantFundState.ScreeningVoteParams({
            proposalId: proposal.proposalId,
            votes: 20_000_000 * 1e18
        });
        screeningVoteParams[1] = IGrantFundState.ScreeningVoteParams({
            proposalId: proposal.proposalId,
            votes: 30_000_000 * 1e18
        });
        screeningVoteParams[2] = IGrantFundState.ScreeningVoteParams({
            proposalId: proposal.proposalId,
            votes: 10_000_000 * 1e18
        });

        changePrank(_tokenHolder3);
        vm.expectRevert(IGrantFundErrors.InsufficientVotingPower.selector);
        _grantFund.screeningVote(screeningVoteParams);
    }

    function testGetVotingPowerFundingStage() external {
        // 14 tokenholders self delegate their tokens to enable voting on the proposals
        _selfDelegateVoters(_token, _votersArr);

        vm.roll(_startBlock + 50);

        // start distribution period
        _startDistributionPeriod(_grantFund);

        // generate proposal targets
        address[] memory ajnaTokenTargets = new address[](1);
        ajnaTokenTargets[0] = address(_token);

        // generate proposal values
        uint256[] memory values = new uint256[](1);
        values[0] = 0;

        // generate proposal calldata
        bytes[] memory proposalCalldata = new bytes[](1);
        proposalCalldata[0] = abi.encodeWithSignature(
            "transfer(address,uint256)",
            _tokenHolder2,
            1 * 1e18
        );

        // generate proposal message 
        string memory description = "Proposal for Ajna token transfer to tester address";

        // create and submit proposal
        TestProposal memory proposal = _createProposal(_grantFund, _tokenHolder1, ajnaTokenTargets, values, proposalCalldata, description);

        // screening stage votes
        _screeningVote(_grantFund, _tokenHolder1, proposal.proposalId, 1 * 1e18);

        // skip forward to the funding stage
        vm.roll(_startBlock + 600_000);

        // check initial voting power
        uint256 votingPower = _getFundingVotes(_grantFund, _tokenHolder1);
        assertEq(votingPower, 625_000_000_000_000 * 1e18);

        // check voting power won't change with token transfer to an address that didn't make it into the snapshot
        address nonVotingAddress = makeAddr("nonVotingAddress");
        changePrank(_tokenHolder1);
        _token.transfer(nonVotingAddress, 10_000_000 * 1e18);

        votingPower = _getFundingVotes(_grantFund, nonVotingAddress);
        assertEq(votingPower, 0);
        votingPower = _getFundingVotes(_grantFund, _tokenHolder1);
        assertEq(votingPower, 625_000_000_000_000 * 1e18);

        // incremental votes that will be added to proposals accumulator is the sqrt of the voter's voting power
        _fundingVote(_grantFund, _tokenHolder1, proposal.proposalId, voteYes, 10_000_000 * 1e18);

        // voting power reduced when voted in funding stage
        votingPower = _getFundingVotes(_grantFund, _tokenHolder1);
        assertEq(votingPower, 525_000_000_000_000 * 1e18);

        // check that additional votes on the same proposal will calculate an accumulated square
        _fundingVote(_grantFund, _tokenHolder1, proposal.proposalId, voteYes, 5_000_000 * 1e18);
        votingPower = _getFundingVotes(_grantFund, _tokenHolder1);
        assertEq(votingPower, 400_000_000_000_000 * 1e18);
        assertEq(votingPower, 625_000_000_000_000 * 1e18 - Maths.wpow(15_000_000 * 1e18, 2));

        // check revert if additional votes exceed the budget
        vm.expectRevert(IGrantFundErrors.InsufficientRemainingVotingPower.selector);
        _fundingVoteNoLog(_grantFund, _tokenHolder1, proposal.proposalId, 16_000_000 * 1e18);
    }

    function testPropose() external {
        // generate proposal calldata
        bytes[] memory proposalCalldata = new bytes[](1);
        proposalCalldata[0] = abi.encodeWithSignature(
            "transfer(address,uint256)",
            _tokenHolder2,
            1 * 1e18
        );

        // generate proposal message 
        string memory description = "Proposal for Ajna token transfer to tester address";

        // start distribution period
        _startDistributionPeriod(_grantFund);

        changePrank(_tokenHolder2);

        // should revert if target array size is greater than calldata and values size
<<<<<<< HEAD
        address[] memory invalidTargetsLength = new address[](2);
        invalidTargetsLength[0] = address(_token);
        invalidTargetsLength[1] = address(_token);
        uint256[] memory invalidValuesLength = new uint256[](2);
        invalidValuesLength[0] = 0;
        invalidValuesLength[1] = 0;
        vm.expectRevert(IGrantFundErrors.InvalidProposal.selector);
        _grantFund.propose(invalidTargetsLength, invalidValuesLength, proposalCalldata, description);

        // Skips to funding period
        vm.roll(_startBlock + 576_002);
        // should revert to submit proposal
        vm.expectRevert(IGrantFundErrors.ScreeningPeriodEnded.selector);
        _grantFund.propose(ajnaTokenTargets, values, proposalCalldata, description);
=======
        address[] memory targets = new address[](2);
        targets[0] = address(_token);
        targets[1] = address(_token);
        uint256[] memory values = new uint256[](2);
        values[0] = 0;
        values[1] = 0;
        vm.expectRevert(IFunding.InvalidProposal.selector);
        _grantFund.proposeStandard(targets, values, proposalCalldata, description);

        // Skips to funding period
        vm.roll(_startBlock + 576_002);
        // should fail to submit proposal
        vm.expectRevert(IStandardFunding.ScreeningPeriodEnded.selector);
        _grantFund.proposeStandard(targets, values, proposalCalldata, description);
>>>>>>> 1412eda8

        vm.roll(_startBlock + 10);

        // should revert if Eth transfer is not zero
<<<<<<< HEAD
        vm.expectRevert(IGrantFundErrors.InvalidProposal.selector);
        _grantFund.propose(ajnaTokenTargets, values, proposalCalldata, description);
=======
        vm.expectRevert(IFunding.InvalidProposal.selector);
        _grantFund.proposeStandard(targets, values, proposalCalldata, description);
>>>>>>> 1412eda8

        // generate valid proposal params
        targets = new address[](1);
        targets[0] = address(_token);
        values = new uint256[](1);
        values[0] = 0; // Eth to transfer is zero

        // create and submit proposal
<<<<<<< HEAD
        TestProposal memory proposal = _createProposal(_grantFund, _tokenHolder2, ajnaTokenTargets, values, proposalCalldata, description);
        
        // should revert if same proposal is proposed again
        vm.expectRevert(IGrantFundErrors.ProposalAlreadyExists.selector);
        _grantFund.propose(ajnaTokenTargets, values, proposalCalldata, description);
=======
        TestProposal memory proposal = _createProposalStandard(_grantFund, _tokenHolder2, targets, values, proposalCalldata, description);
        
        // should revert if same proposal is proposed again
        vm.expectRevert(IFunding.ProposalAlreadyExists.selector);
        _grantFund.proposeStandard(targets, values, proposalCalldata, description);
>>>>>>> 1412eda8
        
        vm.roll(_startBlock + 10);

        // check proposal status
        IGrantFundState.ProposalState proposalState = _grantFund.state(proposal.proposalId);
        assertEq(uint8(proposalState), uint8(IGrantFundState.ProposalState.Active));

        // check proposal state
<<<<<<< HEAD
        (
            uint256 proposalId,
            uint256 distributionId,
            uint256 votesReceived,
            uint256 tokensRequested,
            int256 qvBudgetAllocated,
            bool executed
        ) = _grantFund.getProposalInfo(proposal.proposalId);

        assertEq(proposalId, proposal.proposalId);
        assertEq(distributionId, 1);
        assertEq(votesReceived, 0);
        assertEq(tokensRequested, 1 * 1e18);
        assertEq(qvBudgetAllocated, 0);
        assertFalse(executed);
=======
        uint256 proposalId = assertStandardProposalState(_grantFund, proposal, 1, 0, 1 * 1e18, 0, false);

        // should revert to find mechanism with invalid ProposalId
        vm.expectRevert(IFunding.ProposalNotFound.selector);
        _grantFund.findMechanismOfProposal(0x223);

        // check findMechanism identifies it as a standard proposal
        assert(_grantFund.findMechanismOfProposal(proposalId) == IFunding.FundingMechanism.Standard);

        // check proposal description hash
        bytes32 descriptionHash = _grantFund.getDescriptionHashStandard(description);
        uint256 hashedProposalId = _grantFund.hashProposal(targets, values, proposalCalldata, descriptionHash);
        assertEq(proposalId, hashedProposalId);
>>>>>>> 1412eda8
    }

    function testInvalidProposalCalldataSelector() external {
        // start distribution period
        _startDistributionPeriod(_grantFund);

        // generate proposal targets
        address[] memory targets = new address[](1);
        targets[0] = address(_token);

        // generate proposal values
        uint256[] memory values = new uint256[](1);
        values[0] = 0;

        // generate proposal calldata
        uint256 proposalTokenAmount = 1 * 1e18;
        bytes[] memory proposalCalldata = new bytes[](1);
        proposalCalldata[0] = abi.encodeWithSignature(
            "burn(address,uint256)",
            address(_grantFund),
            proposalTokenAmount
        );

        // generate proposal message
        string memory description = "Proposal for Ajna token burn from the growth fund";

        // create proposal should revert since invalid burn operation was attempted
        vm.expectRevert(IGrantFundErrors.InvalidProposal.selector);
        _grantFund.propose(targets, values, proposalCalldata, description);
    }

    function testInvalidProposalCalldata() external {
        // 14 tokenholders self delegate their tokens to enable voting on the proposals
        _selfDelegateVoters(_token, _votersArr);

        vm.roll(_startBlock + 150);

        // start distribution period
        _startDistributionPeriod(_grantFund);

        vm.roll(_startBlock + 200);

        // generate proposal targets
        address[] memory targets = new address[](1);
        targets[0] = address(_token);

        // generate proposal values
        uint256[] memory values = new uint256[](1);
        values[0] = 0;

        // generate proposal calldata for an invalid transfer to the ajna token contract
        uint256 tokensRequested = 1 * 1e18;
        bytes[] memory calldatas = new bytes[](1);
        calldatas[0] = abi.encodeWithSignature(
            "transfer(address,uint256)",
            address(_token),
            tokensRequested
        );

        // generate proposal message
        string memory description = "Proposal for Ajna token transfer to the ajna token contract";

        // create proposal should revert since the proposer requested to transfer tokens to ajna token contract
        vm.expectRevert(IGrantFundErrors.InvalidProposal.selector);
        uint256 proposalId = _grantFund.propose(targets, values, calldatas, description);

        // generate proposal calldata for an invalid transfer to the 0 address
        calldatas = new bytes[](1);
        calldatas[0] = abi.encodeWithSignature(
            "transfer(address,uint256)",
            address(0),
            tokensRequested
        );

        vm.expectRevert(IGrantFundErrors.InvalidProposal.selector);
        proposalId = _grantFund.propose(targets, values, calldatas, description);

        // generate proposal calldata for an invalid transfer to the grant fund
        calldatas = new bytes[](1);
        calldatas[0] = abi.encodeWithSignature(
            "transfer(address,uint256)",
            address(_grantFund),
            tokensRequested
        );

        vm.expectRevert(IGrantFundErrors.InvalidProposal.selector);
        proposalId = _grantFund.propose(targets, values, calldatas, description);

        // generate proposals calldata for an invalid transfer to a valid address with no tokens requested
        calldatas[0] = abi.encodeWithSignature(
            "transfer(address,uint256)",
            address(1)
        );

        vm.expectRevert(IGrantFundErrors.InvalidProposal.selector);
        proposalId = _grantFund.propose(targets, values, calldatas, description);
    }

    function testInvalidProposalTarget() external {
        // start distribution period
        _startDistributionPeriod(_grantFund);

        // generate proposal targets
        address[] memory targets = new address[](1);
        targets[0] = _tokenHolder1;

        // generate proposal values
        uint256[] memory values = new uint256[](1);
        values[0] = 0;

        // generate proposal calldata
        bytes[] memory proposalCalldata = new bytes[](1);
        proposalCalldata[0] = abi.encodeWithSignature(
            "transfer(address,uint256)",
            _tokenHolder1,
            1 * 1e18
        );

        // generate proposal message
        string memory description = "Proposal for Ajna token transfer to tester address";

        // create proposal should revert since a non Ajna token contract target was used
        vm.expectRevert(IGrantFundErrors.InvalidProposal.selector);
        _grantFund.propose(targets, values, proposalCalldata, description);

        // create proposal withs no targets should revert
        targets = new address[](0);
        vm.expectRevert(IGrantFundErrors.InvalidProposal.selector);
        _grantFund.propose(targets, values, proposalCalldata, description);
    }

    function testInvalidProposalDescription() external {
        // start distribution period
        _startDistributionPeriod(_grantFund);

        // generate proposal targets
        address[] memory targets = new address[](1);
        targets[0] = address(_token);

        // generate proposal values
        uint256[] memory values = new uint256[](1);
        values[0] = 0;

        // generate proposal calldata
        bytes[] memory proposalCalldata = new bytes[](1);
        proposalCalldata[0] = abi.encodeWithSignature(
            "transfer(address,uint256)",
            _tokenHolder1,
            1 * 1e18
        );

        // generate proposal message
        string memory description = "";

        // create proposal should revert since a non Ajna token contract target was used
        vm.expectRevert(IGrantFundErrors.InvalidProposal.selector);
        _grantFund.propose(targets, values, proposalCalldata, description);
    }

    function testVotesCast() external {
        _selfDelegateVoters(_token, _votersArr);

        vm.roll(_startBlock + 100);
        // start distribution period
        _startDistributionPeriod(_grantFund);
        uint24 distributionId = _grantFund.getDistributionId();

        vm.roll(_startBlock + 200);

        TestProposalParams[] memory testProposalParams = new TestProposalParams[](2);
        testProposalParams[0] = TestProposalParams(_tokenHolder1, 9_000_000 * 1e18);
        testProposalParams[1] = TestProposalParams(_tokenHolder2, 2_000_000 * 1e18);

        TestProposal[] memory testProposals = _createNProposals(_grantFund, _token, testProposalParams);

        // ensure that user has not voted
        uint256 screeningVotesCast = _grantFund.screeningVotesCast(distributionId, _tokenHolder1);
        assertEq(screeningVotesCast, 0);

        // check revert if attempts to vote with 0 power
        assertScreeningVoteInvalidVoteRevert(_grantFund, _tokenHolder1, testProposals[1].proposalId, 0);

        // cast screening stage vote
        IGrantFundState.ScreeningVoteParams[] memory screeningVoteParams = new IGrantFundState.ScreeningVoteParams[](2);
        screeningVoteParams[0] = IGrantFundState.ScreeningVoteParams({
            proposalId: testProposals[0].proposalId,
            votes: 15_000_000 * 1e18
        });
        screeningVoteParams[1] = IGrantFundState.ScreeningVoteParams({
            proposalId: testProposals[1].proposalId,
            votes: 5_000_000 * 1e18
        });

        _screeningVote(_grantFund, screeningVoteParams, _tokenHolder1);

        // check that user has voted
        screeningVotesCast = _grantFund.screeningVotesCast(distributionId, _tokenHolder1);
        assertEq(screeningVotesCast, 20_000_000 * 1e18);

        _screeningVote(_grantFund, _tokenHolder2, testProposals[1].proposalId, 5_000_000 * 1e18);

        screeningVotesCast = _grantFund.screeningVotesCast(distributionId, _tokenHolder2);
        assertEq(screeningVotesCast, 5_000_000 * 1e18);

        changePrank(_tokenHolder1);

        // skip to funding period
        vm.roll(_startBlock + 600_000);

        // should be false if user has not voted in funding stage but voted in screening stage
        IGrantFundState.FundingVoteParams[] memory fundingVoteParams = _grantFund.getFundingVotesCast(distributionId, _tokenHolder1);
        assertEq(fundingVoteParams.length, 0);

        // check revert if attempts to vote with 0 power
        assertFundingVoteInvalidVoteRevert(_grantFund, _tokenHolder1, testProposals[1].proposalId, 0);

        // voter allocates all of their voting power in support of the proposal
        _fundingVote(_grantFund, _tokenHolder1, testProposals[1].proposalId, voteNo, -25_000_000 * 1e18);
        // check if user vote is updated after voting in funding stage 
        fundingVoteParams = _grantFund.getFundingVotesCast(distributionId, _tokenHolder1);
        assertEq(fundingVoteParams.length, 1);
        assertEq(fundingVoteParams[0].proposalId, testProposals[1].proposalId);
        assertEq(fundingVoteParams[0].votesUsed, -25_000_000 * 1e18);

        // check revert if attempts to vote again
        assertInsufficientRemainingVotingPowerRevert(_grantFund, _tokenHolder1, testProposals[1].proposalId, -1);
    }

    // test the behaviour of the system with voters who only vote in the screening or funding rounds but not both
    // token holders 1 - 5 votes in screening only, 6 - 10 in funding only, and _tokenHolder11 votes in both stages
    function testSingleRoundVoting() external {
        // 14 tokenholders self delegate their tokens to enable voting on the proposals
        _selfDelegateVoters(_token, _votersArr);

        vm.roll(_startBlock + 150);

        // start distribution period
        _startDistributionPeriod(_grantFund);
        uint24 distributionId = _grantFund.getDistributionId();

        vm.roll(_startBlock + 200);

        // create proposals
        TestProposalParams[] memory testProposalParams = new TestProposalParams[](5);
        testProposalParams[0] = TestProposalParams(_tokenHolder1, 9_000_000 * 1e18);
        testProposalParams[1] = TestProposalParams(_tokenHolder2, 2_000_000 * 1e18);
        testProposalParams[2] = TestProposalParams(_tokenHolder3, 5_000_000 * 1e18);
        testProposalParams[3] = TestProposalParams(_tokenHolder4, 5_000_000 * 1e18);
        testProposalParams[4] = TestProposalParams(_tokenHolder5, 50_000 * 1e18);
        TestProposal[] memory testProposals = _createNProposals(_grantFund, _token, testProposalParams);

        // 5 voters cast screening votes only
        _screeningVote(_grantFund, _tokenHolder1, testProposals[0].proposalId, _getScreeningVotes(_grantFund, _tokenHolder1));
        _screeningVote(_grantFund, _tokenHolder2, testProposals[1].proposalId, _getScreeningVotes(_grantFund, _tokenHolder2));
        _screeningVote(_grantFund, _tokenHolder3, testProposals[2].proposalId, _getScreeningVotes(_grantFund, _tokenHolder3));
        _screeningVote(_grantFund, _tokenHolder4, testProposals[3].proposalId, _getScreeningVotes(_grantFund, _tokenHolder4));
        _screeningVote(_grantFund, _tokenHolder5, testProposals[4].proposalId, _getScreeningVotes(_grantFund, _tokenHolder5));

        // _tokenHolder11 votes screening
        _screeningVote(_grantFund, _tokenHolder11, testProposals[0].proposalId, _getScreeningVotes(_grantFund, _tokenHolder11));

        // check top ten proposals
        GrantFund.Proposal[] memory screenedProposals = _getProposalListFromProposalIds(_grantFund, _grantFund.getTopTenProposals(distributionId));
        assertEq(screenedProposals.length, 5);

        // skip time to move from screening period to funding period
        vm.roll(_startBlock + 600_000);

        // 5 different voters cast funding votes only
        _fundingVote(_grantFund, _tokenHolder6, screenedProposals[0].proposalId, voteYes, 25_000_000 * 1e18);
        _fundingVote(_grantFund, _tokenHolder7, screenedProposals[1].proposalId, voteYes, 25_000_000 * 1e18);
        _fundingVote(_grantFund, _tokenHolder8, screenedProposals[2].proposalId, voteYes, 25_000_000 * 1e18);
        _fundingVote(_grantFund, _tokenHolder9, screenedProposals[3].proposalId, voteYes, 25_000_000 * 1e18);
        _fundingVote(_grantFund, _tokenHolder10, screenedProposals[4].proposalId, voteYes, 25_000_000 * 1e18);

        // _tokenHolder11 votes funding
        _fundingVote(_grantFund, _tokenHolder11, screenedProposals[4].proposalId, voteNo, -25_000_000 * 1e18);

        // check that the total funding votes cast is only equal to the voting power expended by tokenHolder11 who voted in both stages
        (, , , uint256 fundsAvailable, uint256 fundingVotesCast, ) = _grantFund.getDistributionPeriodInfo(distributionId);
        assertEq(fundingVotesCast, Maths.wpow(25_000_000 * 1e18, 2));

        // skip to the end of the Distribution's challenge period
        vm.roll(_startBlock + 700_000);

        // delegate reward should be 0 for _tokenHolder1 who only participated in the screening stage
        changePrank(_tokenHolder1);
        uint256 rewardsClaimed = _grantFund.claimDelegateReward(distributionId);
        assertEq(rewardsClaimed, 0);

        // should revert as _tokenHolder6 has not participated in screening stage
        changePrank(_tokenHolder6);
        vm.expectRevert(IGrantFundErrors.DelegateRewardInvalid.selector);
        _grantFund.claimDelegateReward(distributionId);

        // check that only tokenHolder11 can claim delegate rewards and that they get the full amount of rewards
        changePrank(_tokenHolder11);
        rewardsClaimed = _grantFund.claimDelegateReward(distributionId);
        assertEq(rewardsClaimed, fundsAvailable / 10);
    }

    /**
     *  @notice 14 voters consider 18 different proposals. 10 Make it through to the funding stage.
     */
    function testScreenProposalsCheckSorting() external {
        // 14 tokenholders self delegate their tokens to enable voting on the proposals
        _selfDelegateVoters(_token, _votersArr);

        vm.roll(_startBlock + 150);

        // start distribution period
        _startDistributionPeriod(_grantFund);
        uint24 distributionId = _grantFund.getDistributionId();

        vm.roll(_startBlock + 200);

        TestProposalParams[] memory testProposalParams = new TestProposalParams[](14);
        testProposalParams[0] = TestProposalParams(_tokenHolder1, 9_000_000 * 1e18);
        testProposalParams[1] = TestProposalParams(_tokenHolder2, 2_000_000 * 1e18);
        testProposalParams[2] = TestProposalParams(_tokenHolder3, 5_000_000 * 1e18);
        testProposalParams[3] = TestProposalParams(_tokenHolder4, 5_000_000 * 1e18);
        testProposalParams[4] = TestProposalParams(_tokenHolder5, 50_000 * 1e18);
        testProposalParams[5] = TestProposalParams(_tokenHolder6, 100_000 * 1e18);
        testProposalParams[6] = TestProposalParams(_tokenHolder7, 100_000 * 1e18);
        testProposalParams[7] = TestProposalParams(_tokenHolder8, 100_000 * 1e18);
        testProposalParams[8] = TestProposalParams(_tokenHolder9, 100_000 * 1e18);
        testProposalParams[9] = TestProposalParams(_tokenHolder10, 100_000 * 1e18);
        testProposalParams[10] = TestProposalParams(_tokenHolder11, 100_000 * 1e18);
        testProposalParams[11] = TestProposalParams(_tokenHolder12, 100_000 * 1e18);
        testProposalParams[12] = TestProposalParams(_tokenHolder13, 100_000 * 1e18);
        testProposalParams[13] = TestProposalParams(_tokenHolder14, 100_000 * 1e18);

        TestProposal[] memory testProposals = _createNProposals(_grantFund, _token, testProposalParams);

        // screen proposals
        _screeningVote(_grantFund, _tokenHolder1, testProposals[0].proposalId, _getScreeningVotes(_grantFund, _tokenHolder1));
        _screeningVote(_grantFund, _tokenHolder2, testProposals[1].proposalId, _getScreeningVotes(_grantFund, _tokenHolder2));
        _screeningVote(_grantFund, _tokenHolder3, testProposals[2].proposalId, _getScreeningVotes(_grantFund, _tokenHolder3));
        _screeningVote(_grantFund, _tokenHolder4, testProposals[3].proposalId, _getScreeningVotes(_grantFund, _tokenHolder4));
        _screeningVote(_grantFund, _tokenHolder5, testProposals[4].proposalId, _getScreeningVotes(_grantFund, _tokenHolder5));
        _screeningVote(_grantFund, _tokenHolder6, testProposals[5].proposalId, _getScreeningVotes(_grantFund, _tokenHolder6));
        _screeningVote(_grantFund, _tokenHolder7, testProposals[6].proposalId, _getScreeningVotes(_grantFund, _tokenHolder7));
        _screeningVote(_grantFund, _tokenHolder8, testProposals[7].proposalId, _getScreeningVotes(_grantFund, _tokenHolder8));
        _screeningVote(_grantFund, _tokenHolder9, testProposals[8].proposalId, _getScreeningVotes(_grantFund, _tokenHolder9));
        _screeningVote(_grantFund, _tokenHolder10, testProposals[9].proposalId, _getScreeningVotes(_grantFund, _tokenHolder10));

        // check top ten proposals
        GrantFund.Proposal[] memory screenedProposals = _getProposalListFromProposalIds(_grantFund, _grantFund.getTopTenProposals(distributionId));
        assertEq(screenedProposals.length, 10);

        // one of the non-current top 10 is moved up to the top spot
        _screeningVote(_grantFund, _tokenHolder11, testProposals[10].proposalId, _getScreeningVotes(_grantFund, _tokenHolder11));
        _screeningVote(_grantFund, _tokenHolder12, testProposals[10].proposalId, _getScreeningVotes(_grantFund, _tokenHolder12));

        screenedProposals = _getProposalListFromProposalIds(_grantFund, _grantFund.getTopTenProposals(distributionId));
        assertEq(screenedProposals.length, 10);
        assertEq(screenedProposals[0].proposalId, testProposals[10].proposalId);
        assertEq(screenedProposals[0].votesReceived, 50_000_000 * 1e18);

        // another non-current top ten is moved up to the top spot
        _screeningVote(_grantFund, _tokenHolder13, testProposals[11].proposalId, _getScreeningVotes(_grantFund, _tokenHolder13));
        _screeningVote(_grantFund, _tokenHolder14, testProposals[11].proposalId, _getScreeningVotes(_grantFund, _tokenHolder14));
        _screeningVote(_grantFund, _tokenHolder15, testProposals[11].proposalId, _getScreeningVotes(_grantFund, _tokenHolder15));

        screenedProposals = _getProposalListFromProposalIds(_grantFund, _grantFund.getTopTenProposals(distributionId));
        assertEq(screenedProposals.length, 10);
        assertEq(screenedProposals[0].proposalId, testProposals[11].proposalId);
        assertEq(screenedProposals[0].votesReceived, 75_000_000 * 1e18);
        assertEq(screenedProposals[1].proposalId, testProposals[10].proposalId);
        assertEq(screenedProposals[1].votesReceived, 50_000_000 * 1e18);
    }

    function testScreenProposalsMulti() external {
        // 14 tokenholders self delegate their tokens to enable voting on the proposals
        _selfDelegateVoters(_token, _votersArr);

        vm.roll(_startBlock + 150);

        // start distribution period
        _startDistributionPeriod(_grantFund);
        uint24 distributionId = _grantFund.getDistributionId();

        vm.roll(_startBlock + 200);

        TestProposalParams[] memory testProposalParams = new TestProposalParams[](14);
        testProposalParams[0] = TestProposalParams(_tokenHolder1, 9_000_000 * 1e18);
        testProposalParams[1] = TestProposalParams(_tokenHolder2, 3_000_000 * 1e18);
        testProposalParams[2] = TestProposalParams(_tokenHolder3, 5_000_000 * 1e18);
        testProposalParams[3] = TestProposalParams(_tokenHolder4, 5_000_000 * 1e18);
        testProposalParams[4] = TestProposalParams(_tokenHolder5, 50_000 * 1e18);
        testProposalParams[5] = TestProposalParams(_tokenHolder6, 100_000 * 1e18);
        testProposalParams[6] = TestProposalParams(_tokenHolder7, 100_000 * 1e18);
        testProposalParams[7] = TestProposalParams(_tokenHolder8, 100_000 * 1e18);
        testProposalParams[8] = TestProposalParams(_tokenHolder9, 100_000 * 1e18);
        testProposalParams[9] = TestProposalParams(_tokenHolder10, 100_000 * 1e18);
        testProposalParams[10] = TestProposalParams(_tokenHolder11, 100_000 * 1e18);
        testProposalParams[11] = TestProposalParams(_tokenHolder12, 100_000 * 1e18);
        testProposalParams[12] = TestProposalParams(_tokenHolder13, 100_000 * 1e18);
        testProposalParams[13] = TestProposalParams(_tokenHolder14, 100_000 * 1e18);

        TestProposal[] memory testProposals = _createNProposals(_grantFund, _token, testProposalParams);

        // tokenholder 1 casts screening stage votes, split evenly across 10 proposals
        IGrantFundState.ScreeningVoteParams[] memory screeningVoteParams = new IGrantFundState.ScreeningVoteParams[](10);
        screeningVoteParams[0] = IGrantFundState.ScreeningVoteParams({
            proposalId: testProposals[0].proposalId,
            votes: 2_500_000 * 1e18
        });
        screeningVoteParams[1] = IGrantFundState.ScreeningVoteParams({
            proposalId: testProposals[1].proposalId,
            votes: 2_500_000 * 1e18
        });
        screeningVoteParams[2] = IGrantFundState.ScreeningVoteParams({
            proposalId: testProposals[2].proposalId,
            votes: 2_500_000 * 1e18
        });
        screeningVoteParams[3] = IGrantFundState.ScreeningVoteParams({
            proposalId: testProposals[3].proposalId,
            votes: 2_500_000 * 1e18
        });
        screeningVoteParams[4] = IGrantFundState.ScreeningVoteParams({
            proposalId: testProposals[4].proposalId,
            votes: 2_500_000 * 1e18
        });
        screeningVoteParams[5] = IGrantFundState.ScreeningVoteParams({
            proposalId: testProposals[5].proposalId,
            votes: 2_500_000 * 1e18
        });
        screeningVoteParams[6] = IGrantFundState.ScreeningVoteParams({
            proposalId: testProposals[6].proposalId,
            votes: 2_500_000 * 1e18
        });
        screeningVoteParams[7] = IGrantFundState.ScreeningVoteParams({
            proposalId: testProposals[7].proposalId,
            votes: 2_500_000 * 1e18
        });
        screeningVoteParams[8] = IGrantFundState.ScreeningVoteParams({
            proposalId: testProposals[8].proposalId,
            votes: 2_500_000 * 1e18
        });
        screeningVoteParams[9] = IGrantFundState.ScreeningVoteParams({
            proposalId: testProposals[9].proposalId,
            votes: 2_500_000 * 1e18
        });
        _screeningVote(_grantFund, screeningVoteParams, _tokenHolder1);

        // check top ten proposals
        GrantFund.Proposal[] memory screenedProposals = _getProposalListFromProposalIds(_grantFund, _grantFund.getTopTenProposals(distributionId));
        assertEq(screenedProposals.length, 10);

        // two of the non-current top 10 are moved up to the top two spots
        screeningVoteParams = new IGrantFundState.ScreeningVoteParams[](2);
                screeningVoteParams[0] = IGrantFundState.ScreeningVoteParams({
            proposalId: testProposals[1].proposalId,
            votes: 15_000_000 * 1e18
        });
        screeningVoteParams[1] = IGrantFundState.ScreeningVoteParams({
            proposalId: testProposals[6].proposalId,
            votes: 10_000_000 * 1e18
        });
        _screeningVote(_grantFund, screeningVoteParams, _tokenHolder2);

        screenedProposals = _getProposalListFromProposalIds(_grantFund, _grantFund.getTopTenProposals(distributionId));
        assertEq(screenedProposals.length, 10);
        assertEq(screenedProposals[0].proposalId, testProposals[1].proposalId);
        assertEq(screenedProposals[0].votesReceived, 17_500_000 * 1e18);
        assertEq(screenedProposals[1].proposalId, testProposals[6].proposalId);
        assertEq(screenedProposals[1].votesReceived, 12_500_000 * 1e18);
    }

    function testStartNewDistributionPeriod() external {
        uint24 currentDistributionId = _grantFund.getDistributionId();
        assertEq(currentDistributionId, 0);

        _startDistributionPeriod(_grantFund);
        currentDistributionId = _grantFund.getDistributionId();
        assertEq(currentDistributionId, 1);

        (uint24 id, uint48 startBlock, uint48 endBlock, , uint256 fundingVotesCast, ) = _grantFund.getDistributionPeriodInfo(currentDistributionId);
        assertEq(id, currentDistributionId);
        assertEq(fundingVotesCast, 0);
        assertEq(startBlock, block.number);
        assertEq(endBlock, block.number + 648000);
        
        vm.roll(_startBlock + 100);
        currentDistributionId = _grantFund.getDistributionId();
        assertEq(currentDistributionId, 1);

        // check a new distribution period can't be started if already active
        vm.expectRevert(IGrantFundErrors.DistributionPeriodStillActive.selector);
        _grantFund.startNewDistributionPeriod();

        // skip forward past the end of the distribution period to allow starting a new distribution
        vm.roll(_startBlock + 650_000);

        _startDistributionPeriod(_grantFund);
        currentDistributionId = _grantFund.getDistributionId();
        assertEq(currentDistributionId, 2);
    }

    /**
     *  @notice Integration test of 7 proposals submitted, with 6 passing the screening stage. Five potential funding slates are tested.
     *  @dev    Maximum quarterly distribution is 10_000_000.
     *  @dev    Funded slate is executed.
     *  @dev    Reverts:
     *              - IGrantFundErrors.InsufficientVotingPower
     *              - IGrantFundErrors.ExecuteProposalInvalid
     *              - IGrantFundErrors.ProposalNotSuccessful
     */
    function testDistributionPeriodEndToEnd() external {
        // 14 tokenholders self delegate their tokens to enable voting on the proposals
        _selfDelegateVoters(_token, _votersArr);

        vm.roll(_startBlock + 150);

        // start distribution period
        _startDistributionPeriod(_grantFund);

        uint24 distributionId = _grantFund.getDistributionId();

        (, , , uint128 gbc, , ) = _grantFund.getDistributionPeriodInfo(distributionId);

        assertEq(gbc, 15_000_000 * 1e18);

        TestProposalParams[] memory testProposalParams = new TestProposalParams[](7);
        testProposalParams[0] = TestProposalParams(_tokenHolder1, 8_500_000 * 1e18);
        testProposalParams[1] = TestProposalParams(_tokenHolder2, 5_000_000 * 1e18);
        testProposalParams[2] = TestProposalParams(_tokenHolder3, 5_000_000 * 1e18);
        testProposalParams[3] = TestProposalParams(_tokenHolder4, 5_000_000 * 1e18);
        testProposalParams[4] = TestProposalParams(_tokenHolder5, 50_000 * 1e18);
        testProposalParams[5] = TestProposalParams(_tokenHolder6, 100_000 * 1e18);
        testProposalParams[6] = TestProposalParams(_tokenHolder7, 100_000 * 1e18);

        // create 7 proposals paying out tokens
        TestProposal[] memory testProposals = _createNProposals(_grantFund, _token, testProposalParams);
        assertEq(testProposals.length, 7);

        vm.roll(_startBlock + 200);

        // screening period votes
        _screeningVote(_grantFund, _tokenHolder1, testProposals[0].proposalId, _getScreeningVotes(_grantFund, _tokenHolder1));
        _screeningVote(_grantFund, _tokenHolder2, testProposals[0].proposalId, _getScreeningVotes(_grantFund, _tokenHolder2));
        _screeningVote(_grantFund, _tokenHolder3, testProposals[1].proposalId, _getScreeningVotes(_grantFund, _tokenHolder3));
        _screeningVote(_grantFund, _tokenHolder4, testProposals[1].proposalId, _getScreeningVotes(_grantFund, _tokenHolder4));
        _screeningVote(_grantFund, _tokenHolder5, testProposals[2].proposalId, _getScreeningVotes(_grantFund, _tokenHolder5));
        _screeningVote(_grantFund, _tokenHolder6, testProposals[2].proposalId, _getScreeningVotes(_grantFund, _tokenHolder6));
        _screeningVote(_grantFund, _tokenHolder7, testProposals[3].proposalId, _getScreeningVotes(_grantFund, _tokenHolder7));
        _screeningVote(_grantFund, _tokenHolder8, testProposals[0].proposalId, _getScreeningVotes(_grantFund, _tokenHolder8));
        _screeningVote(_grantFund, _tokenHolder9, testProposals[4].proposalId, _getScreeningVotes(_grantFund, _tokenHolder9));
        _screeningVote(_grantFund, _tokenHolder10, testProposals[5].proposalId, _getScreeningVotes(_grantFund, _tokenHolder10));

        // check can't cast funding votes in the screening stage
        assertFundingVoteInvalidVoteRevert(_grantFund, _tokenHolder1, testProposals[0].proposalId, -50_000_000 * 1e18);

        /*********************/
        /*** Funding Stage ***/
        /*********************/

        // skip time to move from screening stage to funding stage
        vm.roll(_startBlock + 600_000);

        // check can't cast screening votes in the funding stage
        assertScreeningVoteInvalidVoteRevert(_grantFund, _tokenHolder11, testProposals[0].proposalId, _getScreeningVotes(_grantFund, _tokenHolder11));

        // check topTenProposals array is correct after screening stage - only six should have advanced
        GrantFund.Proposal[] memory screenedProposals = _getProposalListFromProposalIds(_grantFund, _grantFund.getTopTenProposals(distributionId));
        assertEq(screenedProposals.length, 6);
        assertEq(screenedProposals[0].proposalId, testProposals[0].proposalId);
        assertEq(screenedProposals[0].votesReceived, 75_000_000 * 1e18);
        assertEq(screenedProposals[1].proposalId, testProposals[1].proposalId);
        assertEq(screenedProposals[1].votesReceived, 50_000_000 * 1e18);
        assertEq(screenedProposals[2].proposalId, testProposals[2].proposalId);
        assertEq(screenedProposals[2].votesReceived, 50_000_000 * 1e18);
        assertEq(screenedProposals[3].proposalId, testProposals[3].proposalId);
        assertEq(screenedProposals[3].votesReceived, 25_000_000 * 1e18);
        assertEq(screenedProposals[4].proposalId, testProposals[4].proposalId);
        assertEq(screenedProposals[4].votesReceived, 25_000_000 * 1e18);
        assertEq(screenedProposals[5].proposalId, testProposals[5].proposalId);
        assertEq(screenedProposals[5].votesReceived, 25_000_000 * 1e18);

        // check can't cast funding vote on proposal that didn't make it through the screening stage
        assertFundingVoteInvalidVoteRevert(_grantFund, _tokenHolder1, testProposals[6].proposalId, 25_000_000 * 1e18);

        // funding stage votes for two competing slates, 1, or 2 and 3
        _fundingVote(_grantFund, _tokenHolder1, screenedProposals[0].proposalId, voteYes, 25_000_000 * 1e18);
        screenedProposals = _getProposalListFromProposalIds(_grantFund, _grantFund.getTopTenProposals(distributionId));
        _fundingVote(_grantFund, _tokenHolder2, screenedProposals[1].proposalId, voteYes, 25_000_000 * 1e18);
        screenedProposals = _getProposalListFromProposalIds(_grantFund, _grantFund.getTopTenProposals(distributionId));

        // tokenholder 3 votes on all proposals in one transactions
        IGrantFundState.FundingVoteParams[] memory fundingVoteParams = new IGrantFundState.FundingVoteParams[](6);
        fundingVoteParams[0] = IGrantFundState.FundingVoteParams({
            proposalId: screenedProposals[0].proposalId,
            votesUsed: 10_000_000 * 1e18
        });
        fundingVoteParams[1] = IGrantFundState.FundingVoteParams({
            proposalId: screenedProposals[1].proposalId,
            votesUsed: 5_000_000 * 1e18
        });
        fundingVoteParams[2] = IGrantFundState.FundingVoteParams({
            proposalId: screenedProposals[2].proposalId,
            votesUsed: 12_000_000 * 1e18
        });
        fundingVoteParams[3] = IGrantFundState.FundingVoteParams({
            proposalId: screenedProposals[3].proposalId,
            votesUsed: 12_000_000 * 1e18
        });
        fundingVoteParams[4] = IGrantFundState.FundingVoteParams({
            proposalId: screenedProposals[4].proposalId,
            votesUsed: 12_000_000 * 1e18
        });
        fundingVoteParams[5] = IGrantFundState.FundingVoteParams({
            proposalId: screenedProposals[5].proposalId,
            votesUsed: -8_000_000 * 1e18
        });
        _fundingVoteMulti(_grantFund, fundingVoteParams, _tokenHolder3);
        screenedProposals = _getProposalListFromProposalIds(_grantFund, _grantFund.getTopTenProposals(distributionId));

        // tokenholder4 votes on two proposals in one transaction, but tries to use more than their available budget
        fundingVoteParams = new IGrantFundState.FundingVoteParams[](2);
        fundingVoteParams[0] = IGrantFundState.FundingVoteParams({
            proposalId: screenedProposals[3].proposalId,
            votesUsed: 20_000_000 * 1e18
        });
        fundingVoteParams[1] = IGrantFundState.FundingVoteParams({
            proposalId: screenedProposals[5].proposalId,
            votesUsed: -17_500_000 * 1e18
        });
        changePrank(_tokenHolder4);
        vm.expectRevert(IGrantFundErrors.InsufficientRemainingVotingPower.selector);
        _grantFund.fundingVote(fundingVoteParams);

        // tokenholder4 divides their full votingpower into two proposals in one transaction
        fundingVoteParams[0] = IGrantFundState.FundingVoteParams({
            proposalId: screenedProposals[3].proposalId,
            votesUsed: 17_500_000 * 1e18
        });
        fundingVoteParams[1] = IGrantFundState.FundingVoteParams({
            proposalId: screenedProposals[5].proposalId,
            votesUsed: -17_500_000 * 1e18
        });
        _fundingVoteMulti(_grantFund, fundingVoteParams, _tokenHolder4);
        screenedProposals = _getProposalListFromProposalIds(_grantFund, _grantFund.getTopTenProposals(distributionId));

        changePrank(_tokenHolder5);
        vm.expectRevert(IGrantFundErrors.InsufficientVotingPower.selector);
        _fundingVoteNoLog(_grantFund, _tokenHolder5, screenedProposals[3].proposalId, -2_600_000_000_000_000 * 1e18);

        // check tokenHolder5 partial vote budget calculations
        _fundingVote(_grantFund, _tokenHolder5, screenedProposals[5].proposalId, voteNo, -15_000_000 * 1e18);
        screenedProposals = _getProposalListFromProposalIds(_grantFund, _grantFund.getTopTenProposals(distributionId));

        // should revert if tokenHolder5 attempts to change the direction of a vote
        changePrank(_tokenHolder5);
        vm.expectRevert(IGrantFundErrors.FundingVoteWrongDirection.selector);
        _fundingVoteNoLog(_grantFund, _tokenHolder5, screenedProposals[5].proposalId, 5_000_000 * 1e18);

        // check remaining votes available to the above token holders
        (uint128 voterPower, uint128 votingPowerRemaining, uint256 votesCast) = _grantFund.getVoterInfo(distributionId, _tokenHolder1);
        assertEq(voterPower, 625_000_000_000_000 * 1e18);
        assertEq(votingPowerRemaining, 0);
        assertEq(votesCast, 1);
        (voterPower, votingPowerRemaining, votesCast) = _grantFund.getVoterInfo(distributionId, _tokenHolder2);
        assertEq(voterPower, 625_000_000_000_000 * 1e18);
        assertEq(votingPowerRemaining, 0);
        assertEq(votesCast, 1);
        (voterPower, votingPowerRemaining, votesCast) = _grantFund.getVoterInfo(distributionId, _tokenHolder3);
        assertEq(voterPower, 625_000_000_000_000 * 1e18);
        assertEq(votingPowerRemaining, 4_000_000_000_000 * 1e18);
        assertEq(votesCast, 6);
        (voterPower, votingPowerRemaining, votesCast) = _grantFund.getVoterInfo(distributionId, _tokenHolder4);
        assertEq(voterPower, 625_000_000_000_000 * 1e18);
        assertEq(votingPowerRemaining, 12_500_000_000_000 * 1e18);
        assertEq(uint256(votingPowerRemaining), _getFundingVotes(_grantFund, _tokenHolder4));
        assertEq(votesCast, 2);
        (voterPower, votingPowerRemaining, votesCast) = _grantFund.getVoterInfo(distributionId, _tokenHolder5);
        assertEq(voterPower, 625_000_000_000_000 * 1e18);
        assertEq(votingPowerRemaining, 400_000_000_000_000 * 1e18);
        assertEq(uint256(votingPowerRemaining), _getFundingVotes(_grantFund, _tokenHolder5));
        assertEq(votesCast, 1);

        // tokenholder 11 votes in the funding stage after having not voted in the screening stage
        _fundingVote(_grantFund, _tokenHolder11, screenedProposals[5].proposalId, voteNo, -10_000_000 * 1e18);

        uint256[] memory potentialProposalSlate = new uint256[](2);
        potentialProposalSlate[0] = screenedProposals[0].proposalId;

        // including Proposal in potentialProposalSlate that is not in topTenProposal (funding Stage)
        potentialProposalSlate[1] = testProposals[6].proposalId;
        
        // ensure updateSlate won't work if called before DistributionPeriod starts
        vm.expectRevert(IGrantFundErrors.InvalidProposalSlate.selector);
        _grantFund.updateSlate(potentialProposalSlate, distributionId);

        // should revert if user tries to claim rewards and he has not voted in screening stage
        vm.expectRevert(IGrantFundErrors.DelegateRewardInvalid.selector);
        _grantFund.claimDelegateReward(distributionId);

        /************************/
        /*** Challenge Period ***/
        /************************/

        // skip to the end of the DistributionPeriod
        vm.roll(_startBlock + 650_000);

        // ensure updateSlate won't accept a slate containing a proposal that is not in topTenProposal (funding Stage)
        vm.expectRevert(IGrantFundErrors.InvalidProposalSlate.selector);
        _grantFund.updateSlate(potentialProposalSlate, distributionId);

        // ensure updateSlate won't accept a slate with no proposals
        potentialProposalSlate = new uint256[](0);
        vm.expectRevert(IGrantFundErrors.InvalidProposalSlate.selector);
        _grantFund.updateSlate(potentialProposalSlate, distributionId);

        // Updating potential Proposal Slate to include proposal that is in topTenProposal (funding Stage)
        potentialProposalSlate = new uint256[](4);
        potentialProposalSlate[0] = screenedProposals[0].proposalId;
        potentialProposalSlate[1] = screenedProposals[1].proposalId;
        potentialProposalSlate[2] = screenedProposals[3].proposalId;
        potentialProposalSlate[3] = screenedProposals[4].proposalId;

        // ensure updateSlate won't allow exceeding the GBC
        vm.expectRevert(IGrantFundErrors.InvalidProposalSlate.selector);
        _grantFund.updateSlate(potentialProposalSlate, distributionId);
        (, , , , , bytes32 slateHash) = _grantFund.getDistributionPeriodInfo(distributionId);
        assertEq(slateHash, 0);

        // ensure updateSlate will allow a valid slate
        potentialProposalSlate = new uint256[](1);
        potentialProposalSlate[0] = screenedProposals[3].proposalId;
        vm.expectEmit(true, true, false, true);
        emit FundedSlateUpdated(distributionId, _grantFund.getSlateHash(potentialProposalSlate));
        bool proposalSlateUpdated = _grantFund.updateSlate(potentialProposalSlate, distributionId);
        assertTrue(proposalSlateUpdated);

        // should not update slate if current funding slate is same as potentialProposalSlate 
        assertFalse(_grantFund.updateSlate(potentialProposalSlate, distributionId));

        // ensure updateSlate will revert if a proposal had negative votes
        potentialProposalSlate[0] = screenedProposals[5].proposalId;
        vm.expectRevert(IGrantFundErrors.InvalidProposalSlate.selector);
        _grantFund.updateSlate(potentialProposalSlate, distributionId);

        // check slate hash
        (, , , , , slateHash) = _grantFund.getDistributionPeriodInfo(distributionId);
        assertEq(slateHash, 0xdb759d0c238c273204a32cddf58fafe694f14ee3fd946599da558887864f5ba5);
        // check funded proposal slate matches expected state
        GrantFund.Proposal[] memory fundedProposalSlate = _getProposalListFromProposalIds(_grantFund, _grantFund.getFundedProposalSlate(slateHash));
        assertEq(fundedProposalSlate.length, 1);
        assertEq(fundedProposalSlate[0].proposalId, screenedProposals[3].proposalId);

        // ensure updateSlate will update the currentSlateHash when a superior slate is presented
        potentialProposalSlate = new uint256[](2);
        potentialProposalSlate[0] = screenedProposals[3].proposalId;
        potentialProposalSlate[1] = screenedProposals[4].proposalId;
        vm.expectEmit(true, true, false, true);
        emit FundedSlateUpdated(distributionId, _grantFund.getSlateHash(potentialProposalSlate));
        proposalSlateUpdated = _grantFund.updateSlate(potentialProposalSlate, distributionId);
        assertTrue(proposalSlateUpdated);
        // check slate hash
        (, , , , , slateHash) = _grantFund.getDistributionPeriodInfo(distributionId);
        assertEq(slateHash, 0xc0791749a5fd3c47b484429b4f83ecae279d6d969fb7e4523d0c9ac65ef1374d);
        // check funded proposal slate matches expected state
        fundedProposalSlate = _getProposalListFromProposalIds(_grantFund, _grantFund.getFundedProposalSlate(slateHash));
        assertEq(fundedProposalSlate.length, 2);
        assertEq(fundedProposalSlate[0].proposalId, screenedProposals[3].proposalId);
        assertEq(fundedProposalSlate[1].proposalId, screenedProposals[4].proposalId);

        // check that the slate isn't updated if a slate contains duplicate proposals
        potentialProposalSlate = new uint256[](2);
        potentialProposalSlate[0] = screenedProposals[0].proposalId;
        potentialProposalSlate[1] = screenedProposals[0].proposalId;
        vm.expectRevert(IGrantFundErrors.InvalidProposalSlate.selector);
        _grantFund.updateSlate(potentialProposalSlate, distributionId);

        // ensure an additional update can be made to the optimized slate
        potentialProposalSlate = new uint256[](2);
        potentialProposalSlate[0] = screenedProposals[0].proposalId;
        potentialProposalSlate[1] = screenedProposals[4].proposalId;
        vm.expectEmit(true, true, false, true);
        emit FundedSlateUpdated(distributionId, _grantFund.getSlateHash(potentialProposalSlate));
        proposalSlateUpdated = _grantFund.updateSlate(potentialProposalSlate, distributionId);
        assertTrue(proposalSlateUpdated);
        // check slate hash
        (, , , , , slateHash) = _grantFund.getDistributionPeriodInfo(distributionId);
        assertEq(slateHash, 0xd8b6f16122e47d7ed6b0e827fdfcc5cb2acd84a702ce698d24922f534878f474);
        // check funded proposal slate matches expected state
        fundedProposalSlate = _getProposalListFromProposalIds(_grantFund, _grantFund.getFundedProposalSlate(slateHash));
        assertEq(fundedProposalSlate.length, 2);
        assertEq(fundedProposalSlate[0].proposalId, screenedProposals[0].proposalId);
        assertEq(fundedProposalSlate[1].proposalId, screenedProposals[4].proposalId);

        // check that a different slate which distributes more tokens (less than gbc), but has less votes won't pass
        potentialProposalSlate = new uint256[](2);
        potentialProposalSlate[0] = screenedProposals[2].proposalId;
        potentialProposalSlate[1] = screenedProposals[3].proposalId;
        assertInferiorSlateFalse(_grantFund, potentialProposalSlate, distributionId);

        // check funded proposal slate wasn't updated
        (, , , , , slateHash) = _grantFund.getDistributionPeriodInfo(distributionId);
        assertEq(slateHash, 0xd8b6f16122e47d7ed6b0e827fdfcc5cb2acd84a702ce698d24922f534878f474);
        fundedProposalSlate = _getProposalListFromProposalIds(_grantFund, _grantFund.getFundedProposalSlate(slateHash));
        assertEq(fundedProposalSlate.length, 2);
        assertEq(fundedProposalSlate[0].proposalId, screenedProposals[0].proposalId);
        assertEq(fundedProposalSlate[1].proposalId, screenedProposals[4].proposalId);

        // check can't execute proposals prior to the end of the challenge period
<<<<<<< HEAD
        vm.expectRevert(IGrantFundErrors.ExecuteProposalInvalid.selector);
        _executeProposalNoLog(_grantFund, _token, testProposals[0]);
=======
        assertExecuteProposalRevert(_grantFund, _token, testProposals[0], IStandardFunding.ExecuteProposalInvalid.selector);
>>>>>>> 1412eda8

        /********************************/
        /*** Execute Funded Proposals ***/
        /********************************/

        // skip to the end of the Distribution's challenge period
        vm.roll(_startBlock + 700_000);

        // execute funded proposals
        _executeProposal(_grantFund, _token, testProposals[0]);
        _executeProposal(_grantFund, _token, testProposals[4]);

        // check the status of unfunded proposals is defeated
        assertFalse(uint8(_grantFund.state(testProposals[1].proposalId)) == uint8(IGrantFundState.ProposalState.Succeeded));
        assertEq(uint8(_grantFund.state(testProposals[1].proposalId)), uint8(IGrantFundState.ProposalState.Defeated));

        // check that shouldn't be able to execute unfunded proposals
<<<<<<< HEAD
        vm.expectRevert(IGrantFundErrors.ProposalNotSuccessful.selector);
        _executeProposalNoLog(_grantFund, _token, testProposals[1]);

        // check that shouldn't be able to execute a proposal twice
        vm.expectRevert(IGrantFundErrors.ProposalNotSuccessful.selector);
        _executeProposalNoLog(_grantFund, _token, testProposals[0]);
=======
        assertExecuteProposalRevert(_grantFund, _token, testProposals[1], IFunding.ProposalNotSuccessful.selector);

        // check that shouldn't be able to execute a proposal twice
        assertExecuteProposalRevert(_grantFund, _token, testProposals[0], IFunding.ProposalNotSuccessful.selector);
>>>>>>> 1412eda8

        /******************************/
        /*** Claim Delegate Rewards ***/
        /******************************/

        // Claim delegate reward for all delegatees
        // delegates who didn't vote with their full power receive fewer rewards
        delegateRewards = _grantFund.getDelegateReward(distributionId, _tokenHolder1);
        assertEq(delegateRewards, 346_132.545689496031013476 * 1e18);
        _claimDelegateReward(
            {
                grantFund_:        _grantFund,
                voter_:            _tokenHolder1,
                distributionId_:   distributionId,
                claimedReward_:    delegateRewards
            }
        );
        delegateRewards = _grantFund.getDelegateReward(distributionId, _tokenHolder2);
        assertEq(delegateRewards, 346_132.545689496031013476 * 1e18);
        _claimDelegateReward(
            {
                grantFund_:        _grantFund,
                voter_:            _tokenHolder2,
                distributionId_:   distributionId,
                claimedReward_:    delegateRewards
            }
        );
        delegateRewards = _grantFund.getDelegateReward(distributionId, _tokenHolder3);
        assertEq(delegateRewards, 343_917.297397083256414989 * 1e18);
        _claimDelegateReward(
            {
                grantFund_:        _grantFund,
                voter_:            _tokenHolder3,
                distributionId_:   distributionId,
                claimedReward_:    delegateRewards
            }
        );
        delegateRewards = _grantFund.getDelegateReward(distributionId, _tokenHolder4);
        assertEq(delegateRewards, 339_209.894775706110393206 * 1e18);
        _claimDelegateReward(
            {
                grantFund_:        _grantFund,
                voter_:            _tokenHolder4,
                distributionId_:   distributionId,
                claimedReward_:    delegateRewards
            }
        );
        delegateRewards = _grantFund.getDelegateReward(distributionId, _tokenHolder5);
        assertEq(delegateRewards, 124_607.716448218571164851 * 1e18);
        _claimDelegateReward(
            {
                grantFund_:        _grantFund,
                voter_:            _tokenHolder5,
                distributionId_:   distributionId,
                claimedReward_:    delegateRewards
            }
        );

        // should revert as _tokenHolder5 already claimed his reward
        vm.expectRevert(IGrantFundErrors.RewardAlreadyClaimed.selector);
        _grantFund.claimDelegateReward(distributionId);

        // no ajna tokens transfered as _tokenHolder6 has not participated in funding stage
        // transfer event should not be emitted
        _claimZeroDelegateReward(
            {
                grantFund_:        _grantFund,
                voter_:            _tokenHolder6,
                distributionId_:   distributionId,
                claimedReward_:    0
            }
        );

        // should revert as _tokenHolder14 has not participated in screening stage
        changePrank(_tokenHolder14);
        vm.expectRevert(IGrantFundErrors.DelegateRewardInvalid.selector);
        _grantFund.claimDelegateReward(distributionId);

        // should revert as _tokenHolder11 has not participated in screening stage, even though they voted in the funding stage
        changePrank(_tokenHolder11);
        vm.expectRevert(IGrantFundErrors.DelegateRewardInvalid.selector);
        _grantFund.claimDelegateReward(distributionId);
    }

    function testTreasuryUpdatedWithSurplusTokens() external {
        // 14 tokenholders self delegate their tokens to enable voting on the proposals
        _selfDelegateVoters(_token, _votersArr);

        vm.roll(_startBlock + 150);

        assertEq(_grantFund.getDistributionId(), 0);

        /*********************************/
        /*** First Distribution Period ***/
        /*********************************/

        // start first distribution
        _startDistributionPeriod(_grantFund);

        uint24 distributionId = _grantFund.getDistributionId();
        assertEq(distributionId, 1);

        // check funds available
        uint256 treasuryAtId1 = _grantFund.treasury();
        assertEq(treasuryAtId1, treasury * 97 / 100);
        (, , , uint128 gbc_distribution1, , ) = _grantFund.getDistributionPeriodInfo(distributionId);
        assertEq(gbc_distribution1, 15_000_000 * 1e18);
        assertEq(gbc_distribution1, _getDistributionFundsAvailable(gbc_distribution1, treasuryAtId1));

        // create 1 proposal paying out tokens and token requested to be maximum (90% of distribution gbc)
        TestProposalParams[] memory testProposalParams = new TestProposalParams[](1);
        testProposalParams[0] = TestProposalParams(_tokenHolder1, gbc_distribution1 * 9 / 10);
        TestProposal[] memory testProposals_distribution1 = _createNProposals(_grantFund, _token, testProposalParams);
        assertEq(testProposals_distribution1.length, 1);

        vm.roll(_startBlock + 200);

        // screening period votes
        _screeningVote(_grantFund, _tokenHolder1, testProposals_distribution1[0].proposalId, _getScreeningVotes(_grantFund, _tokenHolder1));

        // skip time to move from screening period to funding period
        vm.roll(_startBlock + 600_000);

        // check topTenProposals array is correct after screening period - only 1 should have advanced
        GrantFund.Proposal[] memory screenedProposals_distribution1 = _getProposalListFromProposalIds(_grantFund, _grantFund.getTopTenProposals(distributionId));
        assertEq(screenedProposals_distribution1.length, 1);

        // funding period votes
        _fundingVote(_grantFund, _tokenHolder1, screenedProposals_distribution1[0].proposalId, voteYes, 25_000_000 * 1e18);

        // skip to the Challenge period
        vm.roll(_startBlock + 650_000);

        // updateSlate
        uint256[] memory potentialProposalSlate = new uint256[](1);
        potentialProposalSlate[0] = screenedProposals_distribution1[0].proposalId;
        _grantFund.updateSlate(potentialProposalSlate, distributionId);

        // skip to the end of Challenge period
        vm.roll(_startBlock + 700_000);

        // check proposal status is succeeded
        IGrantFundState.ProposalState proposalState = _grantFund.state(testProposals_distribution1[0].proposalId);
        assertEq(uint8(proposalState), uint8(IGrantFundState.ProposalState.Succeeded));

        // execute funded proposals
        _executeProposal(_grantFund, _token, testProposals_distribution1[0]);

        // check proposal status updates to executed
        proposalState = _grantFund.state(testProposals_distribution1[0].proposalId);
        assertEq(uint8(proposalState), uint8(IGrantFundState.ProposalState.Executed));

        // Claim delegate Rewards
        _claimDelegateReward(
            {
                grantFund_:        _grantFund,
                voter_:            _tokenHolder1,
                distributionId_:   distributionId,
                claimedReward_:    gbc_distribution1 / 10
            }
        );

        // Ensure that treasury is equals to token balance in grantFund if all funds available in distribution
        // are utilized after distribution ends, proposals are executed and delegate claims rewards
        assertEq(_token.balanceOf(address(_grantFund)), _grantFund.treasury());

        /**********************************/
        /*** Second Distribution Period ***/
        /**********************************/

        // start second distribution after the slate has been finalized and the challenge stage is complete.
        _startDistributionPeriod(_grantFund);

        uint24 distributionId2 = _grantFund.getDistributionId();
        assertEq(distributionId2, 2);

        // Treasury after start for second distribution should be equals to
        // 97% of treasury at distribution 1 if all the funds are used
        uint256 treasuryAtId2 = _grantFund.treasury();
        assertEq(treasuryAtId2, treasuryAtId1 * 97 / 100);
        (, , , uint128 gbc_distribution2, , ) = _grantFund.getDistributionPeriodInfo(distributionId2);
        assertEq(gbc_distribution2, 14_550_000 * 1e18);
        
        // create 1 proposal paying out tokens
        testProposalParams = new TestProposalParams[](1);
        testProposalParams[0] = TestProposalParams(_tokenHolder1, 10_000_000 * 1e18);
        TestProposal[] memory testProposals_distribution2 = _createNProposals(_grantFund, _token, testProposalParams);
        assertEq(testProposals_distribution2.length, 1);

        vm.roll(_startBlock + 700_200);

        // screening period votes
        _screeningVote(_grantFund, _tokenHolder1, testProposals_distribution2[0].proposalId, _getScreeningVotes(_grantFund, _tokenHolder1));

        // skip time to move from screening period to funding period
        vm.roll(_startBlock + 1_300_000);

        // check topTenProposals array is correct after screening period - only 1 should have advanced
        GrantFund.Proposal[] memory screenedProposals_distribution2 = _getProposalListFromProposalIds(_grantFund, _grantFund.getTopTenProposals(2));
        assertEq(screenedProposals_distribution2.length, 1);

        // funding period votes
        _fundingVote(_grantFund, _tokenHolder1, screenedProposals_distribution2[0].proposalId, voteYes, 25_000_000 * 1e18);

        // skip to the Challenge period
        vm.roll(_startBlock + 1_350_000);

        // updateSlate
        potentialProposalSlate = new uint256[](1);
        potentialProposalSlate[0] = screenedProposals_distribution2[0].proposalId;
        _grantFund.updateSlate(potentialProposalSlate, distributionId2);

        // skip to the end of Challenge period
        vm.roll(_startBlock + 1_400_000);

        // check proposal status is succeeded
        proposalState = _grantFund.state(testProposals_distribution2[0].proposalId);
        assertEq(uint8(proposalState), uint8(IGrantFundState.ProposalState.Succeeded));

        // execute funded proposals
        _executeProposal(_grantFund, _token, testProposals_distribution2[0]);

        // check proposal status updates to executed
        proposalState = _grantFund.state(testProposals_distribution2[0].proposalId);
        assertEq(uint8(proposalState), uint8(IGrantFundState.ProposalState.Executed));

        // Claim delegate Rewards
        _claimDelegateReward(
            {
                grantFund_:        _grantFund,
                voter_:            _tokenHolder1,
                distributionId_:   distributionId2,
                claimedReward_:    gbc_distribution2 / 10
            }
        );

        // assert that token balance is greater than treasury as token distributed is less than total funds available
        assertGt(_token.balanceOf(address(_grantFund)), _grantFund.treasury());

        /**********************************/
        /*** Third Distribution Period ***/
        /**********************************/

        // start second distribution after the slate has been finalized and the challenge stage is complete.
        _startDistributionPeriod(_grantFund);

        uint24 distributionId3 = _grantFund.getDistributionId();
        assertEq(distributionId3, 3);

        // Treasury after start for second distribution should be greater than
        // 97% of treasury at distribution 1 as all the funds are not used
        uint256 treasuryAtId3 = _grantFund.treasury();
        assertGt(treasuryAtId3, treasuryAtId2 * 97 / 100);

        // Ensure surplus amount is added into treasury after new distribution starts
        uint256 surplus = getSurplusTokensInDistribution(_grantFund, distributionId2);
        assertEq(treasuryAtId3, (treasuryAtId2 + surplus) * 97 / 100);
        (, , , uint128 gbc_distribution3, , ) = _grantFund.getDistributionPeriodInfo(distributionId3);
        assertEq(gbc_distribution3, 14_206_350 * 1e18);

    }

    /**
     *  @notice Test GBC calculations for 4 consecutive distributions.
     */ 
    function xtestMultipleDistribution() external {
        // 14 tokenholders self delegate their tokens to enable voting on the proposals
        _selfDelegateVoters(_token, _votersArr);

        vm.roll(_startBlock + 150);

        assertEq(_grantFund.getDistributionId(), 0);

        /*********************************/
        /*** First Distribution Period ***/
        /*********************************/

        // start first distribution
        _startDistributionPeriod(_grantFund);

        uint24 distributionId = _grantFund.getDistributionId();
        assertEq(distributionId, 1);

        // check funds available
        uint256 treasuryAtId1 = _grantFund.treasury();
        (, , , uint128 gbc_distribution1, , ) = _grantFund.getDistributionPeriodInfo(distributionId);
        assertEq(gbc_distribution1, 15_000_000 * 1e18);
        assertEq(gbc_distribution1, _getDistributionFundsAvailable(gbc_distribution1, treasuryAtId1));

        // create 1 proposal paying out tokens
        TestProposalParams[] memory testProposalParams = new TestProposalParams[](1);
        testProposalParams[0] = TestProposalParams(_tokenHolder1, 8_500_000 * 1e18);
        TestProposal[] memory testProposals_distribution1 = _createNProposals(_grantFund, _token, testProposalParams);
        assertEq(testProposals_distribution1.length, 1);

        vm.roll(_startBlock + 200);

        // screening period votes
        _screeningVote(_grantFund, _tokenHolder1, testProposals_distribution1[0].proposalId, _getScreeningVotes(_grantFund, _tokenHolder1));

        // skip time to move from screening period to funding period
        vm.roll(_startBlock + 600_000);

        // check topTenProposals array is correct after screening period - only 1 should have advanced
        GrantFund.Proposal[] memory screenedProposals_distribution1 = _getProposalListFromProposalIds(_grantFund, _grantFund.getTopTenProposals(distributionId));
        assertEq(screenedProposals_distribution1.length, 1);

        // funding period votes
        _fundingVote(_grantFund, _tokenHolder1, screenedProposals_distribution1[0].proposalId, voteYes, 50_000_000 * 1e18);

        // skip to the Challenge period
        vm.roll(_startBlock + 650_000);

        // updateSlate
        uint256[] memory potentialProposalSlate = new uint256[](1);
        potentialProposalSlate[0] = screenedProposals_distribution1[0].proposalId;
        _grantFund.updateSlate(potentialProposalSlate, distributionId);

        // skip to the end of Challenge period
        vm.roll(_startBlock + 700_000);

        // check proposal status
        // check proposal status isn't defeated
        IGrantFundState.ProposalState proposalState = _grantFund.state(testProposals_distribution1[0].proposalId);
        assertTrue(uint8(proposalState) != uint8(IGrantFundState.ProposalState.Defeated));
        // check proposal status is succeeded
        proposalState = _grantFund.state(testProposals_distribution1[0].proposalId);
        assertEq(uint8(proposalState), uint8(IGrantFundState.ProposalState.Succeeded));

        // execute funded proposals
        _executeProposal(_grantFund, _token, testProposals_distribution1[0]);

        // check proposal status updates to executed
        proposalState = _grantFund.state(testProposals_distribution1[0].proposalId);
        assertEq(uint8(proposalState), uint8(IGrantFundState.ProposalState.Executed));

        /**********************************/
        /*** Second Distribution Period ***/
        /**********************************/

        // start second distribution after the slate has been finalized and the challenge stage is complete.
        // This ensure all surplus tokens will be added back to the treasury.
        _startDistributionPeriod(_grantFund);

        distributionId = _grantFund.getDistributionId();
        assertEq(distributionId, 2);

        // check funds available
        uint256 treasuryAtId2 = _grantFund.treasury();
        (, , , uint128 gbc_distribution2, , ) = _grantFund.getDistributionPeriodInfo(distributionId);
        uint256 surplus = getSurplusTokensInDistribution(_grantFund, 1);
        assertEq(gbc_distribution2, 14_745_000 * 1e18);
        assertEq(gbc_distribution2, _getDistributionFundsAvailable(surplus, treasuryAtId1));

        // create 1 proposal paying out tokens
        testProposalParams = new TestProposalParams[](1);
        testProposalParams[0] = TestProposalParams(_tokenHolder1, 8_200_000 * 1e18);
        TestProposal[] memory testProposals_distribution2 = _createNProposals(_grantFund, _token, testProposalParams);
        assertEq(testProposals_distribution2.length, 1);

        vm.roll(_startBlock + 700_200);

        // screening period votes
        _screeningVote(_grantFund, _tokenHolder1, testProposals_distribution2[0].proposalId, _getScreeningVotes(_grantFund, _tokenHolder1));

        // check revert if attempts to cast screening votes on proposals from first distribution period
        changePrank(_tokenHolder10);
        vm.expectRevert(IGrantFundErrors.InvalidVote.selector);
        _screeningVoteNoLog(_grantFund, _tokenHolder10, testProposals_distribution1[0].proposalId, 50_000_000 * 1e18);
        vm.expectRevert(IGrantFundErrors.InvalidVote.selector);
        _screeningVoteNoLog(_grantFund, _tokenHolder5, testProposals_distribution1[0].proposalId, 20_000_000 * 1e18);

        // skip time to move from screening period to funding period
        vm.roll(_startBlock + 1_300_000);

        // check topTenProposals array is correct after screening period - only 1 should have advanced
        GrantFund.Proposal[] memory screenedProposals_distribution2 = _getProposalListFromProposalIds(_grantFund, _grantFund.getTopTenProposals(2));
        assertEq(screenedProposals_distribution2.length, 1);

        // funding period votes
        _fundingVote(_grantFund, _tokenHolder1, screenedProposals_distribution2[0].proposalId, voteYes, 50_000_000 * 1e18);

        // check revert if attempts to cast funding votes on proposals from first distribution period
        changePrank(_tokenHolder10);
        vm.expectRevert(IGrantFundErrors.InvalidVote.selector);
        _fundingVoteNoLog(_grantFund, _tokenHolder10, testProposals_distribution1[0].proposalId, 50_000_000 * 1e18);
        vm.expectRevert(IGrantFundErrors.InvalidVote.selector);
        _fundingVoteNoLog(_grantFund, _tokenHolder5, screenedProposals_distribution1[0].proposalId, 21_000_000 * 1e18);

        // skip to the Challenge period
        vm.roll(_startBlock + 1_350_000);

        // updateSlate
        potentialProposalSlate = new uint256[](1);
        potentialProposalSlate[0] = screenedProposals_distribution2[0].proposalId;
        _grantFund.updateSlate(potentialProposalSlate, distributionId);

        /*********************************/
        /*** Third Distribution Period ***/
        /*********************************/

        // start third distribution before completing challenge stage and executing proposals of the second distribution
        // this ensures that _updateTreasury() won't be called for the second distributionId until the full slate of funded proposals are known
        _startDistributionPeriod(_grantFund);

        distributionId = _grantFund.getDistributionId();
        assertEq(distributionId, 3);

        // check funds available
        uint256 treasuryAtId3 = _grantFund.treasury();
        (, , , uint128 gbc_distribution3, , ) = _grantFund.getDistributionPeriodInfo(3);
        assertEq(gbc_distribution3, 14_302_650 * 1e18);
        assertEq(gbc_distribution3, Maths.wmul(.03 * 1e18, treasuryAtId2));

        // skip to the end of Challenge period
        vm.roll(_startBlock + 1_400_000);

        // execute funded proposals
        _executeProposal(_grantFund, _token, testProposals_distribution2[0]);

        // create 1 proposal paying out tokens
        testProposalParams = new TestProposalParams[](1);
        testProposalParams[0] = TestProposalParams(_tokenHolder1, 7_000_000 * 1e18);
        TestProposal[] memory testProposals_distribution3 = _createNProposals(_grantFund, _token, testProposalParams);
        assertEq(testProposals_distribution3.length, 1);

        vm.roll(_startBlock + 1_400_200);

        // screening period votes
        _screeningVote(_grantFund, _tokenHolder1, testProposals_distribution3[0].proposalId, _getScreeningVotes(_grantFund, _tokenHolder1));

        // skip time to move from screening period to funding period
        vm.roll(_startBlock + 1_990_000);

        // check topTenProposals array is correct after screening period - only 1 should have advanced
        GrantFund.Proposal[] memory screenedProposals_distribution3 = _getProposalListFromProposalIds(_grantFund, _grantFund.getTopTenProposals(3));
        assertEq(screenedProposals_distribution3.length, 1);

        // funding period votes
        _fundingVote(_grantFund, _tokenHolder1, screenedProposals_distribution3[0].proposalId, voteYes, 50_000_000 * 1e18);

        // skip to the Challenge period
        vm.roll(_startBlock + 2_000_000);

        // updateSlate
        potentialProposalSlate = new uint256[](1);
        potentialProposalSlate[0] = screenedProposals_distribution3[0].proposalId;
        _grantFund.updateSlate(potentialProposalSlate, 3);

        // skip to the end of Challenge period
        vm.roll(_startBlock + 2_100_000);

        // execute funded proposals
        _executeProposal(_grantFund, _token, testProposals_distribution3[0]);

        /**********************************/
        /*** Fourth Distribution Period ***/
        /**********************************/

        // start fourth distribution
        _startDistributionPeriod(_grantFund);
        assertEq(_grantFund.getDistributionId(), 4);

        // check funds available
        (, , , uint128 gbc_distribution4, , ) = _grantFund.getDistributionPeriodInfo(4);
        surplus = getSurplusTokensInDistribution(_grantFund, 3) + getSurplusTokensInDistribution(_grantFund, 2);
        assertEq(gbc_distribution4, 14_289_000 * 1e18);
        assertEq(gbc_distribution4, Maths.wmul(.03 * 1e18, surplus + treasuryAtId3));
        assertEq(gbc_distribution4, _getDistributionFundsAvailable(surplus, treasuryAtId3));
    }

    // test that three people with fewer tokens should be able to out vote 1 person with more
    function testQuadraticVotingTally() external {
        // create new test address just for this test
        address testAddress1   = makeAddr("testAddress1");
        address testAddress2   = makeAddr("testAddress2");
        address testAddress3   = makeAddr("testAddress3");
        address testAddress4   = makeAddr("testAddress4");
        _votersArr = new address[](4);
        _votersArr[0] = testAddress1;
        _votersArr[1] = testAddress2;
        _votersArr[2] = testAddress3;
        _votersArr[3] = testAddress4;

        // transfer ajna tokens to the new address
        changePrank(_tokenDeployer);
        _token.transfer(testAddress1, 4 * 1e18);
        _token.transfer(testAddress2, 3 * 1e18);
        _token.transfer(testAddress3, 3 * 1e18);
        _token.transfer(testAddress4, 3 * 1e18);

        // new addresses self delegate
        changePrank(testAddress1);
        _token.delegate(testAddress1);
        changePrank(testAddress2);
        _token.delegate(testAddress2);
        changePrank(testAddress3);
        _token.delegate(testAddress3);
        changePrank(testAddress4);
        _token.delegate(testAddress4);

        vm.roll(_startBlock + 150);

        // start distribution period
        _startDistributionPeriod(_grantFund);
        uint24 distributionId = _grantFund.getDistributionId();

        // generate proposal targets
        address[] memory ajnaTokenTargets = new address[](1);
        ajnaTokenTargets[0] = address(_token);

        // generate proposal values
        uint256[] memory values = new uint256[](1);
        values[0] = 0;

        // generate proposal calldata
        bytes[] memory proposalCalldata = new bytes[](1);
        proposalCalldata[0] = abi.encodeWithSignature(
            "transfer(address,uint256)",
            testAddress1,
            10 * 1e18
        );
        TestProposal memory proposal = _createProposal(_grantFund, testAddress1, ajnaTokenTargets, values, proposalCalldata, "Proposal for Ajna token transfer to tester address 1");

        proposalCalldata = new bytes[](1);
        proposalCalldata[0] = abi.encodeWithSignature(
            "transfer(address,uint256)",
            testAddress2,
            7 * 1e18
        );
        TestProposal memory proposal2 = _createProposal(_grantFund, testAddress2, ajnaTokenTargets, values, proposalCalldata, "Proposal 2 for Ajna token transfer to tester address 2");

        proposalCalldata = new bytes[](1);
        proposalCalldata[0] = abi.encodeWithSignature(
            "transfer(address,uint256)",
            testAddress3,
            6 * 1e18
        );
        TestProposal memory proposal3 = _createProposal(_grantFund, testAddress3, ajnaTokenTargets, values, proposalCalldata, "Proposal 2 for Ajna token transfer to tester address 2");

        vm.roll(_startBlock + 300);

        // screening period votes
        _screeningVote(_grantFund, testAddress1, proposal.proposalId, 4 * 1e18);
        _screeningVote(_grantFund, testAddress2, proposal2.proposalId, 3 * 1e18);
        _screeningVote(_grantFund, testAddress3, proposal3.proposalId, 3 * 1e18);

        // skip forward to the funding stage
        vm.roll(_startBlock + 600_000);

        GrantFund.Proposal[] memory screenedProposals = _getProposalListFromProposalIds(_grantFund, _grantFund.getTopTenProposals(distributionId));
        assertEq(screenedProposals.length, 3);
        assertEq(screenedProposals[0].proposalId, proposal.proposalId);
        assertEq(screenedProposals[0].votesReceived, 4 * 1e18);
        assertEq(screenedProposals[1].proposalId, proposal2.proposalId);
        assertEq(screenedProposals[1].votesReceived, 3 * 1e18);
        assertEq(screenedProposals[2].proposalId, proposal3.proposalId);
        assertEq(screenedProposals[2].votesReceived, 3 * 1e18);

        // check initial voting power
        uint256 votingPower = _getFundingVotes(_grantFund, testAddress1);
        assertEq(votingPower, 16 * 1e18);
        votingPower = _getFundingVotes(_grantFund, testAddress2);
        assertEq(votingPower, 9 * 1e18);
        votingPower = _getFundingVotes(_grantFund, testAddress3);
        assertEq(votingPower, 9 * 1e18);
        votingPower = _getFundingVotes(_grantFund, testAddress4);
        assertEq(votingPower, 9 * 1e18);

        _fundingVote(_grantFund, testAddress1, proposal.proposalId, voteYes, 4 * 1e18);

        IGrantFundState.FundingVoteParams[] memory fundingVoteParams = new IGrantFundState.FundingVoteParams[](2);
        fundingVoteParams[0] = IGrantFundState.FundingVoteParams({
            proposalId: proposal2.proposalId,
            votesUsed: 2 * 1e18
        });
        fundingVoteParams[1] = IGrantFundState.FundingVoteParams({
            proposalId: proposal3.proposalId,
            votesUsed: 2 * 1e18
        });
        _fundingVoteMulti(_grantFund, fundingVoteParams, testAddress2);

        fundingVoteParams = new IGrantFundState.FundingVoteParams[](2);
        fundingVoteParams[0] = IGrantFundState.FundingVoteParams({
            proposalId: proposal2.proposalId,
            votesUsed: 2 * 1e18
        });
        fundingVoteParams[1] = IGrantFundState.FundingVoteParams({
            proposalId: proposal3.proposalId,
            votesUsed: 2 * 1e18
        });
        _fundingVoteMulti(_grantFund, fundingVoteParams, testAddress3);

        fundingVoteParams = new IGrantFundState.FundingVoteParams[](2);
        fundingVoteParams[0] = IGrantFundState.FundingVoteParams({
            proposalId: proposal2.proposalId,
            votesUsed: 2 * 1e18
        });
        fundingVoteParams[1] = IGrantFundState.FundingVoteParams({
            proposalId: proposal3.proposalId,
            votesUsed: 2 * 1e18
        });
        _fundingVoteMulti(_grantFund, fundingVoteParams, testAddress4);

        // check voting power after voting
        votingPower = _getFundingVotes(_grantFund, testAddress1);
        assertEq(votingPower, 0 * 1e18);
        votingPower = _getFundingVotes(_grantFund, testAddress2);
        assertEq(votingPower, 1 * 1e18);
        votingPower = _getFundingVotes(_grantFund, testAddress3);
        assertEq(votingPower, 1 * 1e18);
        votingPower = _getFundingVotes(_grantFund, testAddress4);
        assertEq(votingPower, 1 * 1e18);

        // skip to the DistributionPeriod
        vm.roll(_startBlock + 650_000);

        // verify that even without using their full voting power,
        // several smaller token holders are able to outvote a larger token holder
        uint256[] memory proposalSlate = new uint256[](1);
        proposalSlate[0] = proposal.proposalId;
        assertTrue(_grantFund.updateSlate(proposalSlate, distributionId));

        proposalSlate = new uint256[](1);
        proposalSlate[0] = proposal2.proposalId;
        assertTrue(_grantFund.updateSlate(proposalSlate, distributionId));

        proposalSlate = new uint256[](2);
        proposalSlate[0] = proposal2.proposalId;
        proposalSlate[1] = proposal3.proposalId;
        assertTrue(_grantFund.updateSlate(proposalSlate, distributionId));
    }

    function testFuzzTopTenProposalandDelegateReward(uint256 noOfVoters_, uint256 noOfProposals_) external {

        /******************************/
        /*** Top ten proposals fuzz ***/
        /******************************/

        uint256 noOfVoters = bound(noOfVoters_, 1, 500);
        uint256 noOfProposals = bound(noOfProposals_, 1, 50);

        vm.roll(_startBlock + 20);

        // Initialize N voter addresses 
        address[] memory voters = _getVoters(noOfVoters);
        assertEq(voters.length, noOfVoters);

        // Transfer random ajna tokens to all voters and self delegate
        uint256[] memory votes = _setVotingPower(noOfVoters, voters, _token, _tokenDeployer);
        assertEq(votes.length, noOfVoters);

        vm.roll(block.number + 100);

        _startDistributionPeriod(_grantFund);

        vm.roll(block.number + 100);

        // ensure user gets the vote for screening stage
        for(uint i = 0; i < noOfVoters; i++) {
            assertEq(votes[i], _getScreeningVotes(_grantFund, voters[i]));
        }

        uint24 distributionId = _grantFund.getDistributionId();

        // submit N proposals
        TestProposal[] memory proposals = _getProposals(noOfProposals, _grantFund, _tokenHolder1, _token);

        // Each voter votes on a random proposal from all Proposals
        for(uint i = 0; i < noOfVoters; i++) {
            uint256 randomProposalIndex = _getRandomProposal(noOfProposals);

            uint256 randomProposalId = proposals[randomProposalIndex].proposalId;

            noOfVotesOnProposal[randomProposalId] += votes[i];

            _screeningVote(_grantFund, voters[i], randomProposalId, _getScreeningVotes(_grantFund, voters[i]));
        }

        // calculate top 10 proposals based on total vote casted on each proposal
        for(uint i = 0; i < noOfProposals; i++) {
            uint256 currentProposalId = proposals[i].proposalId;
            uint256 votesOnCurrentProposal = noOfVotesOnProposal[currentProposalId];
            uint256 lengthOfArray = topTenProposalIds.length;

            // only add proposals having atleast a vote
            if (votesOnCurrentProposal > 0) {

                // if there are less than 10 proposals in topTenProposalIds , add current proposals and sort topTenProposalIds based on Votes
                if (lengthOfArray < 10) {
                    topTenProposalIds.push(currentProposalId);

                    // ensure if there are more than 1 proposalId in topTenProposalIds to sort  
                    if(topTenProposalIds.length > 1) {
                        _insertionSortProposalsByVotes(topTenProposalIds); 
                    }
                }

                // if there are 10 proposals in topTenProposalIds, check new proposal has more votes than the last proposal in topTenProposalIds
                else if(noOfVotesOnProposal[topTenProposalIds[lengthOfArray - 1]] < votesOnCurrentProposal) {

                    // remove last proposal with least no of vote in topTenProposalIds
                    topTenProposalIds.pop();

                    // add new proposal with more votes than last
                    topTenProposalIds.push(currentProposalId);

                    // sort topTenProposalIds
                    _insertionSortProposalsByVotes(topTenProposalIds);
                }
            }
        }
        
        // get top ten proposals from contract
        uint256[] memory topTenProposalIdsFromContract = _grantFund.getTopTenProposals(distributionId);

        // ensure the no of proposals are correct
        assertEq(topTenProposalIds.length, topTenProposalIdsFromContract.length);

        for (uint i = 0; i < topTenProposalIds.length; i++) {
            // ensure that each proposal in topTenProposalIdsFromContract is correct
            assertEq(topTenProposalIds[i], topTenProposalIdsFromContract[i]);
        }

        /******************************/
        /*** Delegate rewards fuzz  ***/
        /******************************/

        // skip to funding stage
        vm.roll(block.number + 600_000);

        // gbc = 3% of treasury
        uint256 gbc = Maths.wmul(treasury, 0.03 * 1e18);

        uint256 totalBudgetAllocated;

        // try to allocalate budget to all top ten proposals i.e. all are in final check slate
        for(uint i = 0; i < noOfVoters; i++) {
            // get proposal Id of proposal to vote
            uint256 proposalId = topTenProposalIds[i % topTenProposalIds.length];

            // check if proposalId is already there in potential proposal slate
            if (_findProposalIndex(proposalId, potentialProposalsSlate) == -1) {
                // add proposalId in potential proposal slate for check slate if it isn't already present
                potentialProposalsSlate.push(proposalId);
            }

            // calculate and allocate all qvBudget of the voter to the proposal
            uint256 budgetAllocated = votes[i];
            totalBudgetAllocated += Maths.wpow(budgetAllocated, 2);
            _fundingVote(_grantFund, voters[i], proposalId, voteYes, int256(budgetAllocated));
        }

        // skip to challenge period
        vm.roll(block.number + 50_000);

        // get an array of proposalIds that were funded and requested less tokens than the GBC
        uint256[] memory proposalsToUpdate = _filterProposalsLessThanGBC(gbc, potentialProposalsSlate);

        // check current slate (slate will only contain proposals that have budget allocated to them prior)
        _grantFund.updateSlate(proposalsToUpdate, distributionId);

        // skip to end of challenge period
        vm.roll(block.number + 100_000);
        
        uint256 totalDelegationReward;

        // claim delegate reward for each voter
        for(uint i = 0; i < noOfVoters; i++) {
            // calculate delegate reward for each voter
            uint256 reward = Maths.wdiv(Maths.wmul(gbc, Maths.wpow(votes[i], 2)), totalBudgetAllocated) / 10;
            totalDelegationReward += reward; 

            // check whether reward calculated is correct
            _claimDelegateReward(
                {
                    grantFund_:        _grantFund,
                    voter_:            voters[i],
                    distributionId_:   distributionId,
                    claimedReward_:    reward
                }
            );
        }

        // ensure total delegation reward is less than equals to 10% of gbc
        assertGe(gbc / 10, totalDelegationReward);
    }

    // helper method that sort proposals based on votes on them
    function _insertionSortProposalsByVotes(uint256[] storage arr) internal {
        for (uint i = 1; i < arr.length; i++) {
            uint256 proposalId = arr[i];
            uint256 votesReceivedOnProposal = noOfVotesOnProposal[proposalId];
            uint j = i;

            while (j > 0 && votesReceivedOnProposal > noOfVotesOnProposal[arr[j-1]]) {
                // swap values if left item < right item
                uint256 temp = arr[j - 1];
                arr[j - 1] = arr[j];
                arr[j] = temp;

                j--;
            }
        }
    }

    // get an array of proposalIds that have tokens requested less than the GBC
    function _filterProposalsLessThanGBC(uint256 gbc_, uint256[] memory potentialProposalsSlate_) internal view returns (uint256[] memory filteredProposals_) {
        filteredProposals_ = new uint256[](potentialProposalsSlate_.length);
        uint256 filteredProposalsLength = 0;
        uint256 totalTokensRequested = 0;
        for (uint i = 0; i < potentialProposalsSlate_.length; ++i) {
            (, , , uint128 tokensRequested, ,) = _grantFund.getProposalInfo(potentialProposalsSlate_[i]);
            if (totalTokensRequested + tokensRequested > gbc_ * 9 / 10) {
                break;
            }
            else {
                filteredProposals_[i] = potentialProposalsSlate_[i];
                totalTokensRequested += tokensRequested;
                filteredProposalsLength += 1;
            }
        }

        assembly { mstore(filteredProposals_, filteredProposalsLength) }
    }

}


<|MERGE_RESOLUTION|>--- conflicted
+++ resolved
@@ -253,48 +253,26 @@
         changePrank(_tokenHolder2);
 
         // should revert if target array size is greater than calldata and values size
-<<<<<<< HEAD
-        address[] memory invalidTargetsLength = new address[](2);
-        invalidTargetsLength[0] = address(_token);
-        invalidTargetsLength[1] = address(_token);
-        uint256[] memory invalidValuesLength = new uint256[](2);
-        invalidValuesLength[0] = 0;
-        invalidValuesLength[1] = 0;
-        vm.expectRevert(IGrantFundErrors.InvalidProposal.selector);
-        _grantFund.propose(invalidTargetsLength, invalidValuesLength, proposalCalldata, description);
-
-        // Skips to funding period
-        vm.roll(_startBlock + 576_002);
-        // should revert to submit proposal
-        vm.expectRevert(IGrantFundErrors.ScreeningPeriodEnded.selector);
-        _grantFund.propose(ajnaTokenTargets, values, proposalCalldata, description);
-=======
         address[] memory targets = new address[](2);
         targets[0] = address(_token);
         targets[1] = address(_token);
         uint256[] memory values = new uint256[](2);
         values[0] = 0;
         values[1] = 0;
-        vm.expectRevert(IFunding.InvalidProposal.selector);
-        _grantFund.proposeStandard(targets, values, proposalCalldata, description);
+        vm.expectRevert(IGrantFundErrors.InvalidProposal.selector);
+        _grantFund.propose(targets, values, proposalCalldata, description);
 
         // Skips to funding period
         vm.roll(_startBlock + 576_002);
         // should fail to submit proposal
-        vm.expectRevert(IStandardFunding.ScreeningPeriodEnded.selector);
-        _grantFund.proposeStandard(targets, values, proposalCalldata, description);
->>>>>>> 1412eda8
+        vm.expectRevert(IGrantFundErrors.ScreeningPeriodEnded.selector);
+        _grantFund.propose(targets, values, proposalCalldata, description);
 
         vm.roll(_startBlock + 10);
 
         // should revert if Eth transfer is not zero
-<<<<<<< HEAD
         vm.expectRevert(IGrantFundErrors.InvalidProposal.selector);
-        _grantFund.propose(ajnaTokenTargets, values, proposalCalldata, description);
-=======
-        vm.expectRevert(IFunding.InvalidProposal.selector);
-        _grantFund.proposeStandard(targets, values, proposalCalldata, description);
->>>>>>> 1412eda8
+        _grantFund.propose(targets, values, proposalCalldata, description);
 
         // generate valid proposal params
         targets = new address[](1);
@@ -303,19 +281,11 @@
         values[0] = 0; // Eth to transfer is zero
 
         // create and submit proposal
-<<<<<<< HEAD
-        TestProposal memory proposal = _createProposal(_grantFund, _tokenHolder2, ajnaTokenTargets, values, proposalCalldata, description);
+        TestProposal memory proposal = _createProposal(_grantFund, _tokenHolder2, targets, values, proposalCalldata, description);
         
         // should revert if same proposal is proposed again
         vm.expectRevert(IGrantFundErrors.ProposalAlreadyExists.selector);
-        _grantFund.propose(ajnaTokenTargets, values, proposalCalldata, description);
-=======
-        TestProposal memory proposal = _createProposalStandard(_grantFund, _tokenHolder2, targets, values, proposalCalldata, description);
-        
-        // should revert if same proposal is proposed again
-        vm.expectRevert(IFunding.ProposalAlreadyExists.selector);
-        _grantFund.proposeStandard(targets, values, proposalCalldata, description);
->>>>>>> 1412eda8
+        _grantFund.propose(targets, values, proposalCalldata, description);
         
         vm.roll(_startBlock + 10);
 
@@ -324,37 +294,12 @@
         assertEq(uint8(proposalState), uint8(IGrantFundState.ProposalState.Active));
 
         // check proposal state
-<<<<<<< HEAD
-        (
-            uint256 proposalId,
-            uint256 distributionId,
-            uint256 votesReceived,
-            uint256 tokensRequested,
-            int256 qvBudgetAllocated,
-            bool executed
-        ) = _grantFund.getProposalInfo(proposal.proposalId);
-
-        assertEq(proposalId, proposal.proposalId);
-        assertEq(distributionId, 1);
-        assertEq(votesReceived, 0);
-        assertEq(tokensRequested, 1 * 1e18);
-        assertEq(qvBudgetAllocated, 0);
-        assertFalse(executed);
-=======
-        uint256 proposalId = assertStandardProposalState(_grantFund, proposal, 1, 0, 1 * 1e18, 0, false);
-
-        // should revert to find mechanism with invalid ProposalId
-        vm.expectRevert(IFunding.ProposalNotFound.selector);
-        _grantFund.findMechanismOfProposal(0x223);
-
-        // check findMechanism identifies it as a standard proposal
-        assert(_grantFund.findMechanismOfProposal(proposalId) == IFunding.FundingMechanism.Standard);
+        uint256 proposalId = assertProposalState(_grantFund, proposal, 1, 0, 1 * 1e18, 0, false);
 
         // check proposal description hash
-        bytes32 descriptionHash = _grantFund.getDescriptionHashStandard(description);
+        bytes32 descriptionHash = _grantFund.getDescriptionHash(description);
         uint256 hashedProposalId = _grantFund.hashProposal(targets, values, proposalCalldata, descriptionHash);
         assertEq(proposalId, hashedProposalId);
->>>>>>> 1412eda8
     }
 
     function testInvalidProposalCalldataSelector() external {
@@ -1162,12 +1107,7 @@
         assertEq(fundedProposalSlate[1].proposalId, screenedProposals[4].proposalId);
 
         // check can't execute proposals prior to the end of the challenge period
-<<<<<<< HEAD
-        vm.expectRevert(IGrantFundErrors.ExecuteProposalInvalid.selector);
-        _executeProposalNoLog(_grantFund, _token, testProposals[0]);
-=======
-        assertExecuteProposalRevert(_grantFund, _token, testProposals[0], IStandardFunding.ExecuteProposalInvalid.selector);
->>>>>>> 1412eda8
+        assertExecuteProposalRevert(_grantFund, _token, testProposals[0], IGrantFundErrors.ExecuteProposalInvalid.selector);
 
         /********************************/
         /*** Execute Funded Proposals ***/
@@ -1185,19 +1125,10 @@
         assertEq(uint8(_grantFund.state(testProposals[1].proposalId)), uint8(IGrantFundState.ProposalState.Defeated));
 
         // check that shouldn't be able to execute unfunded proposals
-<<<<<<< HEAD
-        vm.expectRevert(IGrantFundErrors.ProposalNotSuccessful.selector);
-        _executeProposalNoLog(_grantFund, _token, testProposals[1]);
+        assertExecuteProposalRevert(_grantFund, _token, testProposals[1], IGrantFundErrors.ProposalNotSuccessful.selector);
 
         // check that shouldn't be able to execute a proposal twice
-        vm.expectRevert(IGrantFundErrors.ProposalNotSuccessful.selector);
-        _executeProposalNoLog(_grantFund, _token, testProposals[0]);
-=======
-        assertExecuteProposalRevert(_grantFund, _token, testProposals[1], IFunding.ProposalNotSuccessful.selector);
-
-        // check that shouldn't be able to execute a proposal twice
-        assertExecuteProposalRevert(_grantFund, _token, testProposals[0], IFunding.ProposalNotSuccessful.selector);
->>>>>>> 1412eda8
+        assertExecuteProposalRevert(_grantFund, _token, testProposals[0], IGrantFundErrors.ProposalNotSuccessful.selector);
 
         /******************************/
         /*** Claim Delegate Rewards ***/
