// SPDX-License-Identifier: MIT
pragma solidity 0.8.18;

import { SafeCast }  from "@oz/utils/math/SafeCast.sol";
import { Math }      from "@oz/utils/math/Math.sol";

import { GrantFund }        from "../../src/grants/GrantFund.sol";
import { IGrantFundErrors } from "../../src/grants/interfaces/IGrantFundErrors.sol";
import { IGrantFundState }  from "../../src/grants/interfaces/IGrantFundState.sol";
import { Maths }            from "../../src/grants/libraries/Maths.sol";

import { GrantFundTestHelper } from "../utils/GrantFundTestHelper.sol";
import { IAjnaToken }          from "../utils/IAjnaToken.sol";
import { TestAjnaToken }       from "../utils/harness/TestAjnaToken.sol";

contract StandardFundingGrantFundTest is GrantFundTestHelper {

    /*************/
    /*** Setup ***/
    /*************/

    // used to cast 256 to uint64 to match emit expectations
    using SafeCast for uint256;

    IAjnaToken        internal  _token;
    GrantFund         internal  _grantFund;

    // Ajna token Holder at the Ajna contract creation on mainnet
    address internal _tokenDeployer  = 0x666cf594fB18622e1ddB91468309a7E194ccb799;
    address internal _tokenHolder1   = makeAddr("_tokenHolder1");
    address internal _tokenHolder2   = makeAddr("_tokenHolder2");
    address internal _tokenHolder3   = makeAddr("_tokenHolder3");
    address internal _tokenHolder4   = makeAddr("_tokenHolder4");
    address internal _tokenHolder5   = makeAddr("_tokenHolder5");
    address internal _tokenHolder6   = makeAddr("_tokenHolder6");
    address internal _tokenHolder7   = makeAddr("_tokenHolder7");
    address internal _tokenHolder8   = makeAddr("_tokenHolder8");
    address internal _tokenHolder9   = makeAddr("_tokenHolder9");
    address internal _tokenHolder10  = makeAddr("_tokenHolder10");
    address internal _tokenHolder11  = makeAddr("_tokenHolder11");
    address internal _tokenHolder12  = makeAddr("_tokenHolder12");
    address internal _tokenHolder13  = makeAddr("_tokenHolder13");
    address internal _tokenHolder14  = makeAddr("_tokenHolder14");
    address internal _tokenHolder15  = makeAddr("_tokenHolder15");

    address[] internal _votersArr = [
        _tokenHolder1,
        _tokenHolder2,
        _tokenHolder3,
        _tokenHolder4,
        _tokenHolder5,
        _tokenHolder6,
        _tokenHolder7,
        _tokenHolder8,
        _tokenHolder9,
        _tokenHolder10,
        _tokenHolder11,
        _tokenHolder12,
        _tokenHolder13,
        _tokenHolder14,
        _tokenHolder15
    ];

    // at this block on mainnet, all ajna tokens belongs to _tokenDeployer
    uint256 internal _startBlock      = 16354861;

    mapping (uint256 => uint256) internal noOfVotesOnProposal;
    uint256[] internal topTenProposalIds;
    uint256[] internal potentialProposalsSlate;
    uint256 treasury = 500_000_000 * 1e18;

    // declare this to avoid stack too deep in end to end test
    uint256 delegateRewards = 0;

    function setUp() external {
        // deploy grant fund, fund treasury, and transfer tokens to initial set of voters
        uint256 initialVoterBalance = 25_000_000 * 1e18;
        (_grantFund, _token) = _deployAndFundGrantFund(_tokenDeployer, treasury, _votersArr, initialVoterBalance);
    }

    /*************/
    /*** Tests ***/
    /*************/

    function testStage() external {
        // 14 tokenholders self delegate their tokens to enable voting on the proposals
        _selfDelegateVoters(_token, _votersArr);

        vm.roll(_startBlock + 50);

        // check stage is correctly set to Pending before a distribution period exists
        assertEq(_grantFund.getStage(), keccak256(bytes("Pending")));

        // start distribution period
        _startDistributionPeriod(_grantFund);

        // check stage is correctly set to Screening on the start block
        assertEq(_grantFund.getStage(), keccak256(bytes("Screening")));

        vm.roll(_startBlock + 100);
        assertEq(_grantFund.getStage(), keccak256(bytes("Screening")));

        // roll to screeningStageEndBlock and check its still the Screening stage
        vm.roll(_startBlock + 50 + 576000);
        assertEq(_grantFund.getStage(), keccak256(bytes("Screening")));

        // roll to screeningStageEndBlock + 1 and check we've entered the Funding stage
        vm.roll(_startBlock + 50 + 576000 + 1);
        assertEq(_grantFund.getStage(), keccak256(bytes("Funding")));

        // roll to fundingStageEndBlock and check its still the Funding stage
        vm.roll(_startBlock + 50 + 576000 + 72000);
        assertEq(_grantFund.getStage(), keccak256(bytes("Funding")));

        // roll to fundingStageEndBlock + 1 and check we've entered the Challenge stage
        vm.roll(_startBlock + 50 + 576000 + 72000 + 1);
        assertEq(_grantFund.getStage(), keccak256(bytes("Challenge")));

        // roll to challengeStageEndBlock and check its still the Challenge stage
        (, , uint256 endBlock, , , ) = _grantFund.getDistributionPeriodInfo(_grantFund.getDistributionId());
        vm.roll(endBlock);
        assertEq(_grantFund.getStage(), keccak256(bytes("Challenge")));

        // roll to endBlock + 1 and check the distribution period is no longer active
        vm.roll(endBlock + 1);
        assertEq(_grantFund.getStage(), keccak256(bytes("Pending")));
    }

    function testGetVotingPowerScreeningStage() external {
        // 14 tokenholders self delegate their tokens to enable voting on the proposals
        _selfDelegateVoters(_token, _votersArr);

        vm.roll(_startBlock + 50);

        // start distribution period
        _startDistributionPeriod(_grantFund);

        // check voting power after screening stage has started
        vm.roll(_startBlock + 100);

        uint256 votingPower = _getScreeningVotes(_grantFund, _tokenHolder1);
        assertEq(votingPower, 25_000_000 * 1e18);

        // skip forward 150 blocks and transfer some tokens after voting power was determined
        vm.roll(_startBlock + 150);

        changePrank(_tokenHolder1);
        _token.transfer(_tokenHolder2, 12_500_000 * 1e18);

        // check voting power is unchanged
        votingPower = _getScreeningVotes(_grantFund, _tokenHolder1);
        assertEq(votingPower, 25_000_000 * 1e18);

        // check voting power won't change with token transfer to an address that didn't make it into the snapshot
        address nonVotingAddress = makeAddr("nonVotingAddress");
        changePrank(_tokenHolder1);
        _token.transfer(nonVotingAddress, 10_000_000 * 1e18);

        votingPower = _getScreeningVotes(_grantFund, _tokenHolder1);
        assertEq(votingPower, 25_000_000 * 1e18);
        votingPower = _getScreeningVotes(_grantFund, nonVotingAddress);
        assertEq(votingPower, 0);

        // generate proposal targets
        address[] memory ajnaTokenTargets = new address[](1);
        ajnaTokenTargets[0] = address(_token);

        // generate proposal values
        uint256[] memory values = new uint256[](1);
        values[0] = 0;

        // generate proposal calldata
        bytes[] memory proposalCalldata = new bytes[](1);
        proposalCalldata[0] = abi.encodeWithSignature(
            "transfer(address,uint256)",
            _tokenHolder2,
            1 * 1e18
        );

        // generate proposal message
        string memory description = "Proposal for Ajna token transfer to tester address";

        // create and submit proposal
        TestProposal memory proposal = _createProposal(_grantFund, _tokenHolder1, ajnaTokenTargets, values, proposalCalldata, description);

        // token holder uses up their voting power in two separate votes on the same proposal
        _screeningVote(_grantFund, _tokenHolder1, proposal.proposalId, 12_500_000 * 1e18);
        _screeningVote(_grantFund, _tokenHolder1, proposal.proposalId, 12_500_000 * 1e18);

        // check revert if additional votes exceed the voter's voting power in the screening stage
        vm.expectRevert(IGrantFundErrors.InsufficientVotingPower.selector);
        _screeningVoteNoLog(_grantFund, _tokenHolder1, proposal.proposalId, 16_000_000 * 1e18);

        // check revert for using full voting power in screeningVote
        IGrantFundState.ScreeningVoteParams[] memory screeningVoteParams = new IGrantFundState.ScreeningVoteParams[](3);
        screeningVoteParams[0] = IGrantFundState.ScreeningVoteParams({
            proposalId: proposal.proposalId,
            votes: 20_000_000 * 1e18
        });
        screeningVoteParams[1] = IGrantFundState.ScreeningVoteParams({
            proposalId: proposal.proposalId,
            votes: 30_000_000 * 1e18
        });
        screeningVoteParams[2] = IGrantFundState.ScreeningVoteParams({
            proposalId: proposal.proposalId,
            votes: 10_000_000 * 1e18
        });

        changePrank(_tokenHolder3);
        vm.expectRevert(IGrantFundErrors.InsufficientVotingPower.selector);
        _grantFund.screeningVote(screeningVoteParams);
    }

    function testGetVotingPowerFundingStage() external {
        // 14 tokenholders self delegate their tokens to enable voting on the proposals
        _selfDelegateVoters(_token, _votersArr);

        vm.roll(_startBlock + 50);

        // start distribution period
        _startDistributionPeriod(_grantFund);

        // generate proposal targets
        address[] memory ajnaTokenTargets = new address[](1);
        ajnaTokenTargets[0] = address(_token);

        // generate proposal values
        uint256[] memory values = new uint256[](1);
        values[0] = 0;

        // generate proposal calldata
        bytes[] memory proposalCalldata = new bytes[](1);
        proposalCalldata[0] = abi.encodeWithSignature(
            "transfer(address,uint256)",
            _tokenHolder2,
            1 * 1e18
        );

        // generate proposal message 
        string memory description = "Proposal for Ajna token transfer to tester address";

        // create and submit proposal
        TestProposal memory proposal = _createProposal(_grantFund, _tokenHolder1, ajnaTokenTargets, values, proposalCalldata, description);

        // screening stage votes
        _screeningVote(_grantFund, _tokenHolder1, proposal.proposalId, 1 * 1e18);

        // skip forward to the funding stage
        vm.roll(_startBlock + 600_000);

        // check initial voting power
        uint256 votingPower = _getFundingVotes(_grantFund, _tokenHolder1);
        assertEq(votingPower, 625_000_000_000_000 * 1e18);

        // check voting power won't change with token transfer to an address that didn't make it into the snapshot
        address nonVotingAddress = makeAddr("nonVotingAddress");
        changePrank(_tokenHolder1);
        _token.transfer(nonVotingAddress, 10_000_000 * 1e18);

        votingPower = _getFundingVotes(_grantFund, nonVotingAddress);
        assertEq(votingPower, 0);
        votingPower = _getFundingVotes(_grantFund, _tokenHolder1);
        assertEq(votingPower, 625_000_000_000_000 * 1e18);

        // incremental votes that will be added to proposals accumulator is the sqrt of the voter's voting power
        _fundingVote(_grantFund, _tokenHolder1, proposal.proposalId, voteYes, 10_000_000 * 1e18);

        // voting power reduced when voted in funding stage
        votingPower = _getFundingVotes(_grantFund, _tokenHolder1);
        assertEq(votingPower, 525_000_000_000_000 * 1e18);

        // check that additional votes on the same proposal will calculate an accumulated square
        _fundingVote(_grantFund, _tokenHolder1, proposal.proposalId, voteYes, 5_000_000 * 1e18);
        votingPower = _getFundingVotes(_grantFund, _tokenHolder1);
        assertEq(votingPower, 400_000_000_000_000 * 1e18);
        assertEq(votingPower, 625_000_000_000_000 * 1e18 - Maths.wpow(15_000_000 * 1e18, 2));

        // check revert if additional votes exceed the budget
        vm.expectRevert(IGrantFundErrors.InsufficientRemainingVotingPower.selector);
        _fundingVoteNoLog(_grantFund, _tokenHolder1, proposal.proposalId, 16_000_000 * 1e18);
    }

    function testPropose() external {
        // generate proposal calldata
        bytes[] memory proposalCalldata = new bytes[](1);
        proposalCalldata[0] = abi.encodeWithSignature(
            "transfer(address,uint256)",
            _tokenHolder2,
            1 * 1e18
        );

        // generate proposal message 
        string memory description = "Proposal for Ajna token transfer to tester address";

        // start distribution period
        _startDistributionPeriod(_grantFund);

        changePrank(_tokenHolder2);

        // should revert if target array size is greater than calldata and values size
        address[] memory targets = new address[](2);
        targets[0] = address(_token);
        targets[1] = address(_token);
        uint256[] memory values = new uint256[](2);
        values[0] = 0;
        values[1] = 0;
        vm.expectRevert(IGrantFundErrors.InvalidProposal.selector);
        _grantFund.propose(targets, values, proposalCalldata, description);

        // Skips to funding period
        vm.roll(_startBlock + 576_002);
        // should fail to submit proposal
        vm.expectRevert(IGrantFundErrors.ScreeningPeriodEnded.selector);
        _grantFund.propose(targets, values, proposalCalldata, description);

        vm.roll(_startBlock + 10);

        // should revert if Eth transfer is not zero
        vm.expectRevert(IGrantFundErrors.InvalidProposal.selector);
        _grantFund.propose(targets, values, proposalCalldata, description);

        // generate valid proposal params
        targets = new address[](1);
        targets[0] = address(_token);
        values = new uint256[](1);
        values[0] = 0; // Eth to transfer is zero

        // create and submit proposal
        TestProposal memory proposal = _createProposal(_grantFund, _tokenHolder2, targets, values, proposalCalldata, description);
        
        // should revert if same proposal is proposed again
        vm.expectRevert(IGrantFundErrors.ProposalAlreadyExists.selector);
        _grantFund.propose(targets, values, proposalCalldata, description);
        
        vm.roll(_startBlock + 10);

        // check proposal status
        IGrantFundState.ProposalState proposalState = _grantFund.state(proposal.proposalId);
        assertEq(uint8(proposalState), uint8(IGrantFundState.ProposalState.Active));

        // check proposal state
        uint256 proposalId = assertProposalState(_grantFund, proposal, 1, 0, 1 * 1e18, 0, false);

        // check proposal description hash
        bytes32 descriptionHash = _grantFund.getDescriptionHash(description);
        uint256 hashedProposalId = _grantFund.hashProposal(targets, values, proposalCalldata, descriptionHash);
        assertEq(proposalId, hashedProposalId);
    }

    function testInvalidProposalCalldataSelector() external {
        // start distribution period
        _startDistributionPeriod(_grantFund);

        // generate proposal targets
        address[] memory targets = new address[](1);
        targets[0] = address(_token);

        // generate proposal values
        uint256[] memory values = new uint256[](1);
        values[0] = 0;

        // generate proposal calldata
        uint256 proposalTokenAmount = 1 * 1e18;
        bytes[] memory proposalCalldata = new bytes[](1);
        proposalCalldata[0] = abi.encodeWithSignature(
            "burn(address,uint256)",
            address(_grantFund),
            proposalTokenAmount
        );

        // generate proposal message
        string memory description = "Proposal for Ajna token burn from the growth fund";

        // create proposal should revert since invalid burn operation was attempted
        vm.expectRevert(IGrantFundErrors.InvalidProposal.selector);
        _grantFund.propose(targets, values, proposalCalldata, description);
    }

    function testInvalidProposalCalldata() external {
        // 14 tokenholders self delegate their tokens to enable voting on the proposals
        _selfDelegateVoters(_token, _votersArr);

        vm.roll(_startBlock + 150);

        // start distribution period
        _startDistributionPeriod(_grantFund);

        vm.roll(_startBlock + 200);

        // generate proposal targets
        address[] memory targets = new address[](1);
        targets[0] = address(_token);

        // generate proposal values
        uint256[] memory values = new uint256[](1);
        values[0] = 0;

        // generate proposal calldata for an invalid transfer to the ajna token contract
        uint256 tokensRequested = 1 * 1e18;
        bytes[] memory calldatas = new bytes[](1);
        calldatas[0] = abi.encodeWithSignature(
            "transfer(address,uint256)",
            address(_token),
            tokensRequested
        );

        // generate proposal message
        string memory description = "Proposal for Ajna token transfer to the ajna token contract";

        // create proposal should revert since the proposer requested to transfer tokens to ajna token contract
        vm.expectRevert(IGrantFundErrors.InvalidProposal.selector);
        uint256 proposalId = _grantFund.propose(targets, values, calldatas, description);

        // generate proposal calldata for an invalid transfer to the 0 address
        calldatas = new bytes[](1);
        calldatas[0] = abi.encodeWithSignature(
            "transfer(address,uint256)",
            address(0),
            tokensRequested
        );

        vm.expectRevert(IGrantFundErrors.InvalidProposal.selector);
        proposalId = _grantFund.propose(targets, values, calldatas, description);

        // generate proposal calldata for an invalid transfer to the grant fund
        calldatas = new bytes[](1);
        calldatas[0] = abi.encodeWithSignature(
            "transfer(address,uint256)",
            address(_grantFund),
            tokensRequested
        );

        vm.expectRevert(IGrantFundErrors.InvalidProposal.selector);
        proposalId = _grantFund.propose(targets, values, calldatas, description);

        // generate proposals calldata for an invalid transfer to a valid address with no tokens requested
        calldatas[0] = abi.encodeWithSignature(
            "transfer(address,uint256)",
            address(1)
        );

        vm.expectRevert(IGrantFundErrors.InvalidProposal.selector);
        proposalId = _grantFund.propose(targets, values, calldatas, description);
    }

    function testInvalidProposalTarget() external {
        // start distribution period
        _startDistributionPeriod(_grantFund);

        // generate proposal targets
        address[] memory targets = new address[](1);
        targets[0] = _tokenHolder1;

        // generate proposal values
        uint256[] memory values = new uint256[](1);
        values[0] = 0;

        // generate proposal calldata
        bytes[] memory proposalCalldata = new bytes[](1);
        proposalCalldata[0] = abi.encodeWithSignature(
            "transfer(address,uint256)",
            _tokenHolder1,
            1 * 1e18
        );

        // generate proposal message
        string memory description = "Proposal for Ajna token transfer to tester address";

        // create proposal should revert since a non Ajna token contract target was used
        vm.expectRevert(IGrantFundErrors.InvalidProposal.selector);
        _grantFund.propose(targets, values, proposalCalldata, description);

        // create proposal withs no targets should revert
        targets = new address[](0);
        vm.expectRevert(IGrantFundErrors.InvalidProposal.selector);
        _grantFund.propose(targets, values, proposalCalldata, description);
    }

    function testInvalidProposalDescription() external {
        // start distribution period
        _startDistributionPeriod(_grantFund);

        // generate proposal targets
        address[] memory targets = new address[](1);
        targets[0] = address(_token);

        // generate proposal values
        uint256[] memory values = new uint256[](1);
        values[0] = 0;

        // generate proposal calldata
        bytes[] memory proposalCalldata = new bytes[](1);
        proposalCalldata[0] = abi.encodeWithSignature(
            "transfer(address,uint256)",
            _tokenHolder1,
            1 * 1e18
        );

        // generate proposal message
        string memory description = "";

        // create proposal should revert since a non Ajna token contract target was used
        vm.expectRevert(IGrantFundErrors.InvalidProposal.selector);
        _grantFund.propose(targets, values, proposalCalldata, description);
    }

    function testVotesCast() external {
        _selfDelegateVoters(_token, _votersArr);

        vm.roll(_startBlock + 100);
        // start distribution period
        _startDistributionPeriod(_grantFund);
        uint24 distributionId = _grantFund.getDistributionId();

        vm.roll(_startBlock + 200);

        TestProposalParams[] memory testProposalParams = new TestProposalParams[](2);
        testProposalParams[0] = TestProposalParams(_tokenHolder1, 9_000_000 * 1e18);
        testProposalParams[1] = TestProposalParams(_tokenHolder2, 2_000_000 * 1e18);

        TestProposal[] memory testProposals = _createNProposals(_grantFund, _token, testProposalParams);

        // ensure that user has not voted
        uint256 screeningVotesCast = _grantFund.screeningVotesCast(distributionId, _tokenHolder1);
        assertEq(screeningVotesCast, 0);

        // check revert if attempts to vote with 0 power
        assertScreeningVoteInvalidVoteRevert(_grantFund, _tokenHolder1, testProposals[1].proposalId, 0);

        // cast screening stage vote
        IGrantFundState.ScreeningVoteParams[] memory screeningVoteParams = new IGrantFundState.ScreeningVoteParams[](2);
        screeningVoteParams[0] = IGrantFundState.ScreeningVoteParams({
            proposalId: testProposals[0].proposalId,
            votes: 15_000_000 * 1e18
        });
        screeningVoteParams[1] = IGrantFundState.ScreeningVoteParams({
            proposalId: testProposals[1].proposalId,
            votes: 5_000_000 * 1e18
        });

        _screeningVote(_grantFund, screeningVoteParams, _tokenHolder1);

        // check that user has voted
        screeningVotesCast = _grantFund.screeningVotesCast(distributionId, _tokenHolder1);
        assertEq(screeningVotesCast, 20_000_000 * 1e18);

        _screeningVote(_grantFund, _tokenHolder2, testProposals[1].proposalId, 5_000_000 * 1e18);

        screeningVotesCast = _grantFund.screeningVotesCast(distributionId, _tokenHolder2);
        assertEq(screeningVotesCast, 5_000_000 * 1e18);

        changePrank(_tokenHolder1);

        // skip to funding period
        vm.roll(_startBlock + 600_000);

        // should be false if user has not voted in funding stage but voted in screening stage
        IGrantFundState.FundingVoteParams[] memory fundingVoteParams = _grantFund.getFundingVotesCast(distributionId, _tokenHolder1);
        assertEq(fundingVoteParams.length, 0);

        // check revert if attempts to vote with 0 power
        assertFundingVoteInvalidVoteRevert(_grantFund, _tokenHolder1, testProposals[1].proposalId, 0);

        // voter allocates all of their voting power in support of the proposal
        _fundingVote(_grantFund, _tokenHolder1, testProposals[1].proposalId, voteNo, -25_000_000 * 1e18);
        // check if user vote is updated after voting in funding stage 
        fundingVoteParams = _grantFund.getFundingVotesCast(distributionId, _tokenHolder1);
        assertEq(fundingVoteParams.length, 1);
        assertEq(fundingVoteParams[0].proposalId, testProposals[1].proposalId);
        assertEq(fundingVoteParams[0].votesUsed, -25_000_000 * 1e18);

        // check revert if attempts to vote again
        assertInsufficientRemainingVotingPowerRevert(_grantFund, _tokenHolder1, testProposals[1].proposalId, -1);
    }

    // test the behaviour of the system with voters who only vote in the screening or funding rounds but not both
    // token holders 1 - 5 votes in screening only, 6 - 10 in funding only, and _tokenHolder11 votes in both stages
    function testSingleRoundVoting() external {
        // 14 tokenholders self delegate their tokens to enable voting on the proposals
        _selfDelegateVoters(_token, _votersArr);

        vm.roll(_startBlock + 150);

        // start distribution period
        _startDistributionPeriod(_grantFund);
        uint24 distributionId = _grantFund.getDistributionId();

        vm.roll(_startBlock + 200);

        // create proposals
        TestProposalParams[] memory testProposalParams = new TestProposalParams[](5);
        testProposalParams[0] = TestProposalParams(_tokenHolder1, 9_000_000 * 1e18);
        testProposalParams[1] = TestProposalParams(_tokenHolder2, 2_000_000 * 1e18);
        testProposalParams[2] = TestProposalParams(_tokenHolder3, 5_000_000 * 1e18);
        testProposalParams[3] = TestProposalParams(_tokenHolder4, 5_000_000 * 1e18);
        testProposalParams[4] = TestProposalParams(_tokenHolder5, 50_000 * 1e18);
        TestProposal[] memory testProposals = _createNProposals(_grantFund, _token, testProposalParams);

        // 5 voters cast screening votes only
        _screeningVote(_grantFund, _tokenHolder1, testProposals[0].proposalId, _getScreeningVotes(_grantFund, _tokenHolder1));
        _screeningVote(_grantFund, _tokenHolder2, testProposals[1].proposalId, _getScreeningVotes(_grantFund, _tokenHolder2));
        _screeningVote(_grantFund, _tokenHolder3, testProposals[2].proposalId, _getScreeningVotes(_grantFund, _tokenHolder3));
        _screeningVote(_grantFund, _tokenHolder4, testProposals[3].proposalId, _getScreeningVotes(_grantFund, _tokenHolder4));
        _screeningVote(_grantFund, _tokenHolder5, testProposals[4].proposalId, _getScreeningVotes(_grantFund, _tokenHolder5));

        // _tokenHolder11 votes screening
        _screeningVote(_grantFund, _tokenHolder11, testProposals[0].proposalId, _getScreeningVotes(_grantFund, _tokenHolder11));

        // check top ten proposals
        GrantFund.Proposal[] memory screenedProposals = _getProposalListFromProposalIds(_grantFund, _grantFund.getTopTenProposals(distributionId));
        assertEq(screenedProposals.length, 5);

        // skip time to move from screening period to funding period
        vm.roll(_startBlock + 600_000);

        // 5 different voters cast funding votes only
        _fundingVote(_grantFund, _tokenHolder6, screenedProposals[0].proposalId, voteYes, 25_000_000 * 1e18);
        _fundingVote(_grantFund, _tokenHolder7, screenedProposals[1].proposalId, voteYes, 25_000_000 * 1e18);
        _fundingVote(_grantFund, _tokenHolder8, screenedProposals[2].proposalId, voteYes, 25_000_000 * 1e18);
        _fundingVote(_grantFund, _tokenHolder9, screenedProposals[3].proposalId, voteYes, 25_000_000 * 1e18);
        _fundingVote(_grantFund, _tokenHolder10, screenedProposals[4].proposalId, voteYes, 25_000_000 * 1e18);

        // _tokenHolder11 votes funding
        _fundingVote(_grantFund, _tokenHolder11, screenedProposals[4].proposalId, voteNo, -25_000_000 * 1e18);

        // check that the total funding votes cast is only equal to the voting power expended by tokenHolder11 who voted in both stages
        (, , , uint256 fundsAvailable, uint256 fundingVotesCast, ) = _grantFund.getDistributionPeriodInfo(distributionId);
        assertEq(fundingVotesCast, Maths.wpow(25_000_000 * 1e18, 2));

        // skip to the end of the Distribution's challenge period
        vm.roll(_startBlock + 700_000);

        // delegate reward should be 0 for _tokenHolder1 who only participated in the screening stage
        changePrank(_tokenHolder1);
        uint256 rewardsClaimed = _grantFund.claimDelegateReward(distributionId);
        assertEq(rewardsClaimed, 0);

        // should revert as _tokenHolder6 has not participated in screening stage
        changePrank(_tokenHolder6);
        vm.expectRevert(IGrantFundErrors.DelegateRewardInvalid.selector);
        _grantFund.claimDelegateReward(distributionId);

        // check that only tokenHolder11 can claim delegate rewards and that they get the full amount of rewards
        changePrank(_tokenHolder11);
        rewardsClaimed = _grantFund.claimDelegateReward(distributionId);
        assertEq(rewardsClaimed, fundsAvailable / 10);
    }

    /**
     *  @notice 14 voters consider 18 different proposals. 10 Make it through to the funding stage.
     */
    function testScreenProposalsCheckSorting() external {
        // 14 tokenholders self delegate their tokens to enable voting on the proposals
        _selfDelegateVoters(_token, _votersArr);

        vm.roll(_startBlock + 150);

        // start distribution period
        _startDistributionPeriod(_grantFund);
        uint24 distributionId = _grantFund.getDistributionId();

        vm.roll(_startBlock + 200);

        TestProposalParams[] memory testProposalParams = new TestProposalParams[](14);
        testProposalParams[0] = TestProposalParams(_tokenHolder1, 9_000_000 * 1e18);
        testProposalParams[1] = TestProposalParams(_tokenHolder2, 2_000_000 * 1e18);
        testProposalParams[2] = TestProposalParams(_tokenHolder3, 5_000_000 * 1e18);
        testProposalParams[3] = TestProposalParams(_tokenHolder4, 5_000_000 * 1e18);
        testProposalParams[4] = TestProposalParams(_tokenHolder5, 50_000 * 1e18);
        testProposalParams[5] = TestProposalParams(_tokenHolder6, 100_000 * 1e18);
        testProposalParams[6] = TestProposalParams(_tokenHolder7, 100_000 * 1e18);
        testProposalParams[7] = TestProposalParams(_tokenHolder8, 100_000 * 1e18);
        testProposalParams[8] = TestProposalParams(_tokenHolder9, 100_000 * 1e18);
        testProposalParams[9] = TestProposalParams(_tokenHolder10, 100_000 * 1e18);
        testProposalParams[10] = TestProposalParams(_tokenHolder11, 100_000 * 1e18);
        testProposalParams[11] = TestProposalParams(_tokenHolder12, 100_000 * 1e18);
        testProposalParams[12] = TestProposalParams(_tokenHolder13, 100_000 * 1e18);
        testProposalParams[13] = TestProposalParams(_tokenHolder14, 100_000 * 1e18);

        TestProposal[] memory testProposals = _createNProposals(_grantFund, _token, testProposalParams);

        // screen proposals
        _screeningVote(_grantFund, _tokenHolder1, testProposals[0].proposalId, _getScreeningVotes(_grantFund, _tokenHolder1));
        _screeningVote(_grantFund, _tokenHolder2, testProposals[1].proposalId, _getScreeningVotes(_grantFund, _tokenHolder2));
        _screeningVote(_grantFund, _tokenHolder3, testProposals[2].proposalId, _getScreeningVotes(_grantFund, _tokenHolder3));
        _screeningVote(_grantFund, _tokenHolder4, testProposals[3].proposalId, _getScreeningVotes(_grantFund, _tokenHolder4));
        _screeningVote(_grantFund, _tokenHolder5, testProposals[4].proposalId, _getScreeningVotes(_grantFund, _tokenHolder5));
        _screeningVote(_grantFund, _tokenHolder6, testProposals[5].proposalId, _getScreeningVotes(_grantFund, _tokenHolder6));
        _screeningVote(_grantFund, _tokenHolder7, testProposals[6].proposalId, _getScreeningVotes(_grantFund, _tokenHolder7));
        _screeningVote(_grantFund, _tokenHolder8, testProposals[7].proposalId, _getScreeningVotes(_grantFund, _tokenHolder8));
        _screeningVote(_grantFund, _tokenHolder9, testProposals[8].proposalId, _getScreeningVotes(_grantFund, _tokenHolder9));
        _screeningVote(_grantFund, _tokenHolder10, testProposals[9].proposalId, _getScreeningVotes(_grantFund, _tokenHolder10));

        // check top ten proposals
        GrantFund.Proposal[] memory screenedProposals = _getProposalListFromProposalIds(_grantFund, _grantFund.getTopTenProposals(distributionId));
        assertEq(screenedProposals.length, 10);

        // one of the non-current top 10 is moved up to the top spot
        _screeningVote(_grantFund, _tokenHolder11, testProposals[10].proposalId, _getScreeningVotes(_grantFund, _tokenHolder11));
        _screeningVote(_grantFund, _tokenHolder12, testProposals[10].proposalId, _getScreeningVotes(_grantFund, _tokenHolder12));

        screenedProposals = _getProposalListFromProposalIds(_grantFund, _grantFund.getTopTenProposals(distributionId));
        assertEq(screenedProposals.length, 10);
        assertEq(screenedProposals[0].proposalId, testProposals[10].proposalId);
        assertEq(screenedProposals[0].votesReceived, 50_000_000 * 1e18);

        // another non-current top ten is moved up to the top spot
        _screeningVote(_grantFund, _tokenHolder13, testProposals[11].proposalId, _getScreeningVotes(_grantFund, _tokenHolder13));
        _screeningVote(_grantFund, _tokenHolder14, testProposals[11].proposalId, _getScreeningVotes(_grantFund, _tokenHolder14));
        _screeningVote(_grantFund, _tokenHolder15, testProposals[11].proposalId, _getScreeningVotes(_grantFund, _tokenHolder15));

        screenedProposals = _getProposalListFromProposalIds(_grantFund, _grantFund.getTopTenProposals(distributionId));
        assertEq(screenedProposals.length, 10);
        assertEq(screenedProposals[0].proposalId, testProposals[11].proposalId);
        assertEq(screenedProposals[0].votesReceived, 75_000_000 * 1e18);
        assertEq(screenedProposals[1].proposalId, testProposals[10].proposalId);
        assertEq(screenedProposals[1].votesReceived, 50_000_000 * 1e18);
    }

    function testScreenProposalsMulti() external {
        // 14 tokenholders self delegate their tokens to enable voting on the proposals
        _selfDelegateVoters(_token, _votersArr);

        vm.roll(_startBlock + 150);

        // start distribution period
        _startDistributionPeriod(_grantFund);
        uint24 distributionId = _grantFund.getDistributionId();

        vm.roll(_startBlock + 200);

        TestProposalParams[] memory testProposalParams = new TestProposalParams[](14);
        testProposalParams[0] = TestProposalParams(_tokenHolder1, 9_000_000 * 1e18);
        testProposalParams[1] = TestProposalParams(_tokenHolder2, 3_000_000 * 1e18);
        testProposalParams[2] = TestProposalParams(_tokenHolder3, 5_000_000 * 1e18);
        testProposalParams[3] = TestProposalParams(_tokenHolder4, 5_000_000 * 1e18);
        testProposalParams[4] = TestProposalParams(_tokenHolder5, 50_000 * 1e18);
        testProposalParams[5] = TestProposalParams(_tokenHolder6, 100_000 * 1e18);
        testProposalParams[6] = TestProposalParams(_tokenHolder7, 100_000 * 1e18);
        testProposalParams[7] = TestProposalParams(_tokenHolder8, 100_000 * 1e18);
        testProposalParams[8] = TestProposalParams(_tokenHolder9, 100_000 * 1e18);
        testProposalParams[9] = TestProposalParams(_tokenHolder10, 100_000 * 1e18);
        testProposalParams[10] = TestProposalParams(_tokenHolder11, 100_000 * 1e18);
        testProposalParams[11] = TestProposalParams(_tokenHolder12, 100_000 * 1e18);
        testProposalParams[12] = TestProposalParams(_tokenHolder13, 100_000 * 1e18);
        testProposalParams[13] = TestProposalParams(_tokenHolder14, 100_000 * 1e18);

        TestProposal[] memory testProposals = _createNProposals(_grantFund, _token, testProposalParams);

        // tokenholder 1 casts screening stage votes, split evenly across 10 proposals
        IGrantFundState.ScreeningVoteParams[] memory screeningVoteParams = new IGrantFundState.ScreeningVoteParams[](10);
        screeningVoteParams[0] = IGrantFundState.ScreeningVoteParams({
            proposalId: testProposals[0].proposalId,
            votes: 2_500_000 * 1e18
        });
        screeningVoteParams[1] = IGrantFundState.ScreeningVoteParams({
            proposalId: testProposals[1].proposalId,
            votes: 2_500_000 * 1e18
        });
        screeningVoteParams[2] = IGrantFundState.ScreeningVoteParams({
            proposalId: testProposals[2].proposalId,
            votes: 2_500_000 * 1e18
        });
        screeningVoteParams[3] = IGrantFundState.ScreeningVoteParams({
            proposalId: testProposals[3].proposalId,
            votes: 2_500_000 * 1e18
        });
        screeningVoteParams[4] = IGrantFundState.ScreeningVoteParams({
            proposalId: testProposals[4].proposalId,
            votes: 2_500_000 * 1e18
        });
        screeningVoteParams[5] = IGrantFundState.ScreeningVoteParams({
            proposalId: testProposals[5].proposalId,
            votes: 2_500_000 * 1e18
        });
        screeningVoteParams[6] = IGrantFundState.ScreeningVoteParams({
            proposalId: testProposals[6].proposalId,
            votes: 2_500_000 * 1e18
        });
        screeningVoteParams[7] = IGrantFundState.ScreeningVoteParams({
            proposalId: testProposals[7].proposalId,
            votes: 2_500_000 * 1e18
        });
        screeningVoteParams[8] = IGrantFundState.ScreeningVoteParams({
            proposalId: testProposals[8].proposalId,
            votes: 2_500_000 * 1e18
        });
        screeningVoteParams[9] = IGrantFundState.ScreeningVoteParams({
            proposalId: testProposals[9].proposalId,
            votes: 2_500_000 * 1e18
        });
        _screeningVote(_grantFund, screeningVoteParams, _tokenHolder1);

        // check top ten proposals
        GrantFund.Proposal[] memory screenedProposals = _getProposalListFromProposalIds(_grantFund, _grantFund.getTopTenProposals(distributionId));
        assertEq(screenedProposals.length, 10);

        // two of the non-current top 10 are moved up to the top two spots
        screeningVoteParams = new IGrantFundState.ScreeningVoteParams[](2);
                screeningVoteParams[0] = IGrantFundState.ScreeningVoteParams({
            proposalId: testProposals[1].proposalId,
            votes: 15_000_000 * 1e18
        });
        screeningVoteParams[1] = IGrantFundState.ScreeningVoteParams({
            proposalId: testProposals[6].proposalId,
            votes: 10_000_000 * 1e18
        });
        _screeningVote(_grantFund, screeningVoteParams, _tokenHolder2);

        screenedProposals = _getProposalListFromProposalIds(_grantFund, _grantFund.getTopTenProposals(distributionId));
        assertEq(screenedProposals.length, 10);
        assertEq(screenedProposals[0].proposalId, testProposals[1].proposalId);
        assertEq(screenedProposals[0].votesReceived, 17_500_000 * 1e18);
        assertEq(screenedProposals[1].proposalId, testProposals[6].proposalId);
        assertEq(screenedProposals[1].votesReceived, 12_500_000 * 1e18);
    }

    function testStartNewDistributionPeriod() external {
        uint24 currentDistributionId = _grantFund.getDistributionId();
        assertEq(currentDistributionId, 0);

        _startDistributionPeriod(_grantFund);
        currentDistributionId = _grantFund.getDistributionId();
        assertEq(currentDistributionId, 1);

        (uint24 id, uint48 startBlock, uint48 endBlock, , uint256 fundingVotesCast, ) = _grantFund.getDistributionPeriodInfo(currentDistributionId);
        assertEq(id, currentDistributionId);
        assertEq(fundingVotesCast, 0);
        assertEq(startBlock, block.number);
        assertEq(endBlock, block.number + 698400);
        
        vm.roll(_startBlock + 100);
        currentDistributionId = _grantFund.getDistributionId();
        assertEq(currentDistributionId, 1);

        // check a new distribution period can't be started if already active
        vm.expectRevert(IGrantFundErrors.DistributionPeriodStillActive.selector);
        _grantFund.startNewDistributionPeriod();

        // skip forward past the end of the distribution period to allow starting a new distribution
        vm.roll(_startBlock + 700_000);

        _startDistributionPeriod(_grantFund);
        currentDistributionId = _grantFund.getDistributionId();
        assertEq(currentDistributionId, 2);
    }

    /**
     *  @notice Integration test of 7 proposals submitted, with 6 passing the screening stage. Five potential funding slates are tested.
     *  @dev    Maximum length of a distribution period is 10_000_000.
     *  @dev    Funded slate is executed.
     *  @dev    Reverts:
     *              - IGrantFundErrors.InsufficientVotingPower
     *              - IGrantFundErrors.ExecuteProposalInvalid
     *              - IGrantFundErrors.ProposalNotSuccessful
     */
    function testDistributionPeriodEndToEnd() external {
        // 14 tokenholders self delegate their tokens to enable voting on the proposals
        _selfDelegateVoters(_token, _votersArr);

        vm.roll(_startBlock + 150);

        // start distribution period
        _startDistributionPeriod(_grantFund);

        uint24 distributionId = _grantFund.getDistributionId();

        (, , , uint128 gbc, , ) = _grantFund.getDistributionPeriodInfo(distributionId);

        assertEq(gbc, 15_000_000 * 1e18);

        TestProposalParams[] memory testProposalParams = new TestProposalParams[](7);
        testProposalParams[0] = TestProposalParams(_tokenHolder1, 8_500_000 * 1e18);
        testProposalParams[1] = TestProposalParams(_tokenHolder2, 5_000_000 * 1e18);
        testProposalParams[2] = TestProposalParams(_tokenHolder3, 5_000_000 * 1e18);
        testProposalParams[3] = TestProposalParams(_tokenHolder4, 5_000_000 * 1e18);
        testProposalParams[4] = TestProposalParams(_tokenHolder5, 50_000 * 1e18);
        testProposalParams[5] = TestProposalParams(_tokenHolder6, 100_000 * 1e18);
        testProposalParams[6] = TestProposalParams(_tokenHolder7, 100_000 * 1e18);

        // create 7 proposals paying out tokens
        TestProposal[] memory testProposals = _createNProposals(_grantFund, _token, testProposalParams);
        assertEq(testProposals.length, 7);

        vm.roll(_startBlock + 200);

        // screening period votes
        _screeningVote(_grantFund, _tokenHolder1, testProposals[0].proposalId, _getScreeningVotes(_grantFund, _tokenHolder1));
        _screeningVote(_grantFund, _tokenHolder2, testProposals[0].proposalId, _getScreeningVotes(_grantFund, _tokenHolder2));
        _screeningVote(_grantFund, _tokenHolder3, testProposals[1].proposalId, _getScreeningVotes(_grantFund, _tokenHolder3));
        _screeningVote(_grantFund, _tokenHolder4, testProposals[1].proposalId, _getScreeningVotes(_grantFund, _tokenHolder4));
        _screeningVote(_grantFund, _tokenHolder5, testProposals[2].proposalId, _getScreeningVotes(_grantFund, _tokenHolder5));
        _screeningVote(_grantFund, _tokenHolder6, testProposals[2].proposalId, _getScreeningVotes(_grantFund, _tokenHolder6));
        _screeningVote(_grantFund, _tokenHolder7, testProposals[3].proposalId, _getScreeningVotes(_grantFund, _tokenHolder7));
        _screeningVote(_grantFund, _tokenHolder8, testProposals[0].proposalId, _getScreeningVotes(_grantFund, _tokenHolder8));
        _screeningVote(_grantFund, _tokenHolder9, testProposals[4].proposalId, _getScreeningVotes(_grantFund, _tokenHolder9));
        _screeningVote(_grantFund, _tokenHolder10, testProposals[5].proposalId, _getScreeningVotes(_grantFund, _tokenHolder10));

        // check can't cast funding votes in the screening stage
        assertFundingVoteInvalidVoteRevert(_grantFund, _tokenHolder1, testProposals[0].proposalId, -50_000_000 * 1e18);

        /*********************/
        /*** Funding Stage ***/
        /*********************/

        // skip time to move from screening stage to funding stage
        vm.roll(_startBlock + 600_000);

        // check can't cast screening votes in the funding stage
        assertScreeningVoteInvalidVoteRevert(_grantFund, _tokenHolder11, testProposals[0].proposalId, _getScreeningVotes(_grantFund, _tokenHolder11));

        // check topTenProposals array is correct after screening stage - only six should have advanced
        GrantFund.Proposal[] memory screenedProposals = _getProposalListFromProposalIds(_grantFund, _grantFund.getTopTenProposals(distributionId));
        assertEq(screenedProposals.length, 6);
        assertEq(screenedProposals[0].proposalId, testProposals[0].proposalId);
        assertEq(screenedProposals[0].votesReceived, 75_000_000 * 1e18);
        assertEq(screenedProposals[1].proposalId, testProposals[1].proposalId);
        assertEq(screenedProposals[1].votesReceived, 50_000_000 * 1e18);
        assertEq(screenedProposals[2].proposalId, testProposals[2].proposalId);
        assertEq(screenedProposals[2].votesReceived, 50_000_000 * 1e18);
        assertEq(screenedProposals[3].proposalId, testProposals[3].proposalId);
        assertEq(screenedProposals[3].votesReceived, 25_000_000 * 1e18);
        assertEq(screenedProposals[4].proposalId, testProposals[4].proposalId);
        assertEq(screenedProposals[4].votesReceived, 25_000_000 * 1e18);
        assertEq(screenedProposals[5].proposalId, testProposals[5].proposalId);
        assertEq(screenedProposals[5].votesReceived, 25_000_000 * 1e18);

        // check can't cast funding vote on proposal that didn't make it through the screening stage
        assertFundingVoteInvalidVoteRevert(_grantFund, _tokenHolder1, testProposals[6].proposalId, 25_000_000 * 1e18);

        // funding stage votes for two competing slates, 1, or 2 and 3
        _fundingVote(_grantFund, _tokenHolder1, screenedProposals[0].proposalId, voteYes, 25_000_000 * 1e18);
        screenedProposals = _getProposalListFromProposalIds(_grantFund, _grantFund.getTopTenProposals(distributionId));
        _fundingVote(_grantFund, _tokenHolder2, screenedProposals[1].proposalId, voteYes, 25_000_000 * 1e18);
        screenedProposals = _getProposalListFromProposalIds(_grantFund, _grantFund.getTopTenProposals(distributionId));

        // tokenholder 3 votes on all proposals in one transactions
        IGrantFundState.FundingVoteParams[] memory fundingVoteParams = new IGrantFundState.FundingVoteParams[](6);
        fundingVoteParams[0] = IGrantFundState.FundingVoteParams({
            proposalId: screenedProposals[0].proposalId,
            votesUsed: 10_000_000 * 1e18
        });
        fundingVoteParams[1] = IGrantFundState.FundingVoteParams({
            proposalId: screenedProposals[1].proposalId,
            votesUsed: 5_000_000 * 1e18
        });
        fundingVoteParams[2] = IGrantFundState.FundingVoteParams({
            proposalId: screenedProposals[2].proposalId,
            votesUsed: 12_000_000 * 1e18
        });
        fundingVoteParams[3] = IGrantFundState.FundingVoteParams({
            proposalId: screenedProposals[3].proposalId,
            votesUsed: 12_000_000 * 1e18
        });
        fundingVoteParams[4] = IGrantFundState.FundingVoteParams({
            proposalId: screenedProposals[4].proposalId,
            votesUsed: 12_000_000 * 1e18
        });
        fundingVoteParams[5] = IGrantFundState.FundingVoteParams({
            proposalId: screenedProposals[5].proposalId,
            votesUsed: -8_000_000 * 1e18
        });
        _fundingVoteMulti(_grantFund, fundingVoteParams, _tokenHolder3);
        screenedProposals = _getProposalListFromProposalIds(_grantFund, _grantFund.getTopTenProposals(distributionId));

        // tokenholder4 votes on two proposals in one transaction, but tries to use more than their available budget
        fundingVoteParams = new IGrantFundState.FundingVoteParams[](2);
        fundingVoteParams[0] = IGrantFundState.FundingVoteParams({
            proposalId: screenedProposals[3].proposalId,
            votesUsed: 20_000_000 * 1e18
        });
        fundingVoteParams[1] = IGrantFundState.FundingVoteParams({
            proposalId: screenedProposals[5].proposalId,
            votesUsed: -17_500_000 * 1e18
        });
        changePrank(_tokenHolder4);
        vm.expectRevert(IGrantFundErrors.InsufficientRemainingVotingPower.selector);
        _grantFund.fundingVote(fundingVoteParams);

        // tokenholder4 divides their full votingpower into two proposals in one transaction
        fundingVoteParams[0] = IGrantFundState.FundingVoteParams({
            proposalId: screenedProposals[3].proposalId,
            votesUsed: 17_500_000 * 1e18
        });
        fundingVoteParams[1] = IGrantFundState.FundingVoteParams({
            proposalId: screenedProposals[5].proposalId,
            votesUsed: -17_500_000 * 1e18
        });
        _fundingVoteMulti(_grantFund, fundingVoteParams, _tokenHolder4);
        screenedProposals = _getProposalListFromProposalIds(_grantFund, _grantFund.getTopTenProposals(distributionId));

        changePrank(_tokenHolder5);
        vm.expectRevert(IGrantFundErrors.InsufficientVotingPower.selector);
        _fundingVoteNoLog(_grantFund, _tokenHolder5, screenedProposals[3].proposalId, -2_600_000_000_000_000 * 1e18);

        // check tokenHolder5 partial vote budget calculations
        _fundingVote(_grantFund, _tokenHolder5, screenedProposals[5].proposalId, voteNo, -15_000_000 * 1e18);
        screenedProposals = _getProposalListFromProposalIds(_grantFund, _grantFund.getTopTenProposals(distributionId));

        // should revert if tokenHolder5 attempts to change the direction of a vote
        changePrank(_tokenHolder5);
        vm.expectRevert(IGrantFundErrors.FundingVoteWrongDirection.selector);
        _fundingVoteNoLog(_grantFund, _tokenHolder5, screenedProposals[5].proposalId, 5_000_000 * 1e18);

        // check remaining votes available to the above token holders
        (uint128 voterPower, uint128 votingPowerRemaining, uint256 votesCast) = _grantFund.getVoterInfo(distributionId, _tokenHolder1);
        assertEq(voterPower, 625_000_000_000_000 * 1e18);
        assertEq(votingPowerRemaining, 0);
        assertEq(votesCast, 1);
        (voterPower, votingPowerRemaining, votesCast) = _grantFund.getVoterInfo(distributionId, _tokenHolder2);
        assertEq(voterPower, 625_000_000_000_000 * 1e18);
        assertEq(votingPowerRemaining, 0);
        assertEq(votesCast, 1);
        (voterPower, votingPowerRemaining, votesCast) = _grantFund.getVoterInfo(distributionId, _tokenHolder3);
        assertEq(voterPower, 625_000_000_000_000 * 1e18);
        assertEq(votingPowerRemaining, 4_000_000_000_000 * 1e18);
        assertEq(votesCast, 6);
        (voterPower, votingPowerRemaining, votesCast) = _grantFund.getVoterInfo(distributionId, _tokenHolder4);
        assertEq(voterPower, 625_000_000_000_000 * 1e18);
        assertEq(votingPowerRemaining, 12_500_000_000_000 * 1e18);
        assertEq(uint256(votingPowerRemaining), _getFundingVotes(_grantFund, _tokenHolder4));
        assertEq(votesCast, 2);
        (voterPower, votingPowerRemaining, votesCast) = _grantFund.getVoterInfo(distributionId, _tokenHolder5);
        assertEq(voterPower, 625_000_000_000_000 * 1e18);
        assertEq(votingPowerRemaining, 400_000_000_000_000 * 1e18);
        assertEq(uint256(votingPowerRemaining), _getFundingVotes(_grantFund, _tokenHolder5));
        assertEq(votesCast, 1);

        // tokenholder 11 votes in the funding stage after having not voted in the screening stage
        _fundingVote(_grantFund, _tokenHolder11, screenedProposals[5].proposalId, voteNo, -10_000_000 * 1e18);

        uint256[] memory potentialProposalSlate = new uint256[](2);
        potentialProposalSlate[0] = screenedProposals[0].proposalId;

        // including Proposal in potentialProposalSlate that is not in topTenProposal (funding Stage)
        potentialProposalSlate[1] = testProposals[6].proposalId;
        
        // ensure updateSlate won't work if called before DistributionPeriod starts
        vm.expectRevert(IGrantFundErrors.InvalidProposalSlate.selector);
        _grantFund.updateSlate(potentialProposalSlate, distributionId);

        // should revert if user tries to claim rewards and he has not voted in screening stage
        vm.expectRevert(IGrantFundErrors.DelegateRewardInvalid.selector);
        _grantFund.claimDelegateReward(distributionId);

        /************************/
        /*** Challenge Period ***/
        /************************/

        // skip to the end of the DistributionPeriod
        vm.roll(_startBlock + 650_000);

        // ensure updateSlate won't accept a slate containing a proposal that is not in topTenProposal (funding Stage)
        vm.expectRevert(IGrantFundErrors.InvalidProposalSlate.selector);
        _grantFund.updateSlate(potentialProposalSlate, distributionId);

        // ensure updateSlate won't accept a slate with no proposals
        potentialProposalSlate = new uint256[](0);
        vm.expectRevert(IGrantFundErrors.InvalidProposalSlate.selector);
        _grantFund.updateSlate(potentialProposalSlate, distributionId);

        // Updating potential Proposal Slate to include proposal that is in topTenProposal (funding Stage)
        potentialProposalSlate = new uint256[](4);
        potentialProposalSlate[0] = screenedProposals[0].proposalId;
        potentialProposalSlate[1] = screenedProposals[1].proposalId;
        potentialProposalSlate[2] = screenedProposals[3].proposalId;
        potentialProposalSlate[3] = screenedProposals[4].proposalId;

        // ensure updateSlate won't allow exceeding the GBC
        vm.expectRevert(IGrantFundErrors.InvalidProposalSlate.selector);
        _grantFund.updateSlate(potentialProposalSlate, distributionId);
        (, , , , , bytes32 slateHash) = _grantFund.getDistributionPeriodInfo(distributionId);
        assertEq(slateHash, 0);

        // ensure updateSlate will allow a valid slate
        potentialProposalSlate = new uint256[](1);
        potentialProposalSlate[0] = screenedProposals[3].proposalId;
        vm.expectEmit(true, true, false, true);
        emit FundedSlateUpdated(distributionId, _grantFund.getSlateHash(potentialProposalSlate));
        bool proposalSlateUpdated = _grantFund.updateSlate(potentialProposalSlate, distributionId);
        assertTrue(proposalSlateUpdated);

        // should not update slate if current funding slate is same as potentialProposalSlate 
        assertFalse(_grantFund.updateSlate(potentialProposalSlate, distributionId));

        // ensure updateSlate will revert if a proposal had negative votes
        potentialProposalSlate[0] = screenedProposals[5].proposalId;
        vm.expectRevert(IGrantFundErrors.InvalidProposalSlate.selector);
        _grantFund.updateSlate(potentialProposalSlate, distributionId);

        // check slate hash
        (, , , , , slateHash) = _grantFund.getDistributionPeriodInfo(distributionId);
        assertEq(slateHash, 0xb36c09a99b14fc310feda1993f754e8f1736a38a3964fbe7df49a709ab7ba290);
        // check funded proposal slate matches expected state
        GrantFund.Proposal[] memory fundedProposalSlate = _getProposalListFromProposalIds(_grantFund, _grantFund.getFundedProposalSlate(slateHash));
        assertEq(fundedProposalSlate.length, 1);
        assertEq(fundedProposalSlate[0].proposalId, screenedProposals[3].proposalId);

        // ensure updateSlate will update the currentSlateHash when a superior slate is presented
        potentialProposalSlate = new uint256[](2);
        potentialProposalSlate[0] = screenedProposals[3].proposalId;
        potentialProposalSlate[1] = screenedProposals[4].proposalId;
        vm.expectEmit(true, true, false, true);
        emit FundedSlateUpdated(distributionId, _grantFund.getSlateHash(potentialProposalSlate));
        proposalSlateUpdated = _grantFund.updateSlate(potentialProposalSlate, distributionId);
        assertTrue(proposalSlateUpdated);
        // check slate hash
        (, , , , , slateHash) = _grantFund.getDistributionPeriodInfo(distributionId);
        assertEq(slateHash, 0xec5d3ed74d17bd70f9a01e2761c6d9120e87633b09efdce6ea6042fa63daa176);
        // check funded proposal slate matches expected state
        fundedProposalSlate = _getProposalListFromProposalIds(_grantFund, _grantFund.getFundedProposalSlate(slateHash));
        assertEq(fundedProposalSlate.length, 2);
        assertEq(fundedProposalSlate[0].proposalId, screenedProposals[3].proposalId);
        assertEq(fundedProposalSlate[1].proposalId, screenedProposals[4].proposalId);

        // check that the slate isn't updated if a slate contains duplicate proposals
        potentialProposalSlate = new uint256[](2);
        potentialProposalSlate[0] = screenedProposals[0].proposalId;
        potentialProposalSlate[1] = screenedProposals[0].proposalId;
        vm.expectRevert(IGrantFundErrors.InvalidProposalSlate.selector);
        _grantFund.updateSlate(potentialProposalSlate, distributionId);

        // ensure an additional update can be made to the optimized slate
        potentialProposalSlate = new uint256[](2);
        potentialProposalSlate[0] = screenedProposals[0].proposalId;
        potentialProposalSlate[1] = screenedProposals[4].proposalId;
        vm.expectEmit(true, true, false, true);
        emit FundedSlateUpdated(distributionId, _grantFund.getSlateHash(potentialProposalSlate));
        proposalSlateUpdated = _grantFund.updateSlate(potentialProposalSlate, distributionId);
        assertTrue(proposalSlateUpdated);
        // check slate hash
        (, , , , , slateHash) = _grantFund.getDistributionPeriodInfo(distributionId);
        assertEq(slateHash, 0x30c7490b37dc594c92bd64ee2eb0398256044d56e14d86d959c0a9a623c51d43);
        // check funded proposal slate matches expected state
        fundedProposalSlate = _getProposalListFromProposalIds(_grantFund, _grantFund.getFundedProposalSlate(slateHash));
        assertEq(fundedProposalSlate.length, 2);
        assertEq(fundedProposalSlate[0].proposalId, screenedProposals[0].proposalId);
        assertEq(fundedProposalSlate[1].proposalId, screenedProposals[4].proposalId);

        // check that a different slate which distributes more tokens (less than gbc), but has less votes won't pass
        potentialProposalSlate = new uint256[](2);
        potentialProposalSlate[0] = screenedProposals[2].proposalId;
        potentialProposalSlate[1] = screenedProposals[3].proposalId;
        assertInferiorSlateFalse(_grantFund, potentialProposalSlate, distributionId);

        // check funded proposal slate wasn't updated
        (, , , , , slateHash) = _grantFund.getDistributionPeriodInfo(distributionId);
        assertEq(slateHash, 0x30c7490b37dc594c92bd64ee2eb0398256044d56e14d86d959c0a9a623c51d43);
        fundedProposalSlate = _getProposalListFromProposalIds(_grantFund, _grantFund.getFundedProposalSlate(slateHash));
        assertEq(fundedProposalSlate.length, 2);
        assertEq(fundedProposalSlate[0].proposalId, screenedProposals[0].proposalId);
        assertEq(fundedProposalSlate[1].proposalId, screenedProposals[4].proposalId);

        // check can't execute proposals prior to the end of the challenge period
        assertExecuteProposalRevert(_grantFund, _token, testProposals[0], IGrantFundErrors.ExecuteProposalInvalid.selector);

        /********************************/
        /*** Execute Funded Proposals ***/
        /********************************/

        // skip to the end of the Distribution's challenge period
        vm.roll(_startBlock + 700_000);

        // execute funded proposals
        _executeProposal(_grantFund, _token, testProposals[0]);
        _executeProposal(_grantFund, _token, testProposals[4]);

        // check the status of unfunded proposals is defeated
        assertFalse(uint8(_grantFund.state(testProposals[1].proposalId)) == uint8(IGrantFundState.ProposalState.Succeeded));
        assertEq(uint8(_grantFund.state(testProposals[1].proposalId)), uint8(IGrantFundState.ProposalState.Defeated));

        // check that shouldn't be able to execute unfunded proposals
        assertExecuteProposalRevert(_grantFund, _token, testProposals[1], IGrantFundErrors.ProposalNotSuccessful.selector);

        // check that shouldn't be able to execute a proposal twice
        assertExecuteProposalRevert(_grantFund, _token, testProposals[0], IGrantFundErrors.ProposalNotSuccessful.selector);

        /******************************/
        /*** Claim Delegate Rewards ***/
        /******************************/

        // Claim delegate reward for all delegatees
        // delegates who didn't vote with their full power receive fewer rewards
        delegateRewards = _grantFund.getDelegateReward(distributionId, _tokenHolder1);
        assertEq(delegateRewards, 346_132.545689496031013476 * 1e18);
        _claimDelegateReward(
            {
                grantFund_:        _grantFund,
                voter_:            _tokenHolder1,
                distributionId_:   distributionId,
                claimedReward_:    delegateRewards
            }
        );
        delegateRewards = _grantFund.getDelegateReward(distributionId, _tokenHolder2);
        assertEq(delegateRewards, 346_132.545689496031013476 * 1e18);
        _claimDelegateReward(
            {
                grantFund_:        _grantFund,
                voter_:            _tokenHolder2,
                distributionId_:   distributionId,
                claimedReward_:    delegateRewards
            }
        );
        delegateRewards = _grantFund.getDelegateReward(distributionId, _tokenHolder3);
        assertEq(delegateRewards, 343_917.297397083256414989 * 1e18);
        _claimDelegateReward(
            {
                grantFund_:        _grantFund,
                voter_:            _tokenHolder3,
                distributionId_:   distributionId,
                claimedReward_:    delegateRewards
            }
        );
        delegateRewards = _grantFund.getDelegateReward(distributionId, _tokenHolder4);
        assertEq(delegateRewards, 339_209.894775706110393206 * 1e18);
        _claimDelegateReward(
            {
                grantFund_:        _grantFund,
                voter_:            _tokenHolder4,
                distributionId_:   distributionId,
                claimedReward_:    delegateRewards
            }
        );
        delegateRewards = _grantFund.getDelegateReward(distributionId, _tokenHolder5);
        assertEq(delegateRewards, 124_607.716448218571164851 * 1e18);
        _claimDelegateReward(
            {
                grantFund_:        _grantFund,
                voter_:            _tokenHolder5,
                distributionId_:   distributionId,
                claimedReward_:    delegateRewards
            }
        );

        // should revert as _tokenHolder5 already claimed his reward
        vm.expectRevert(IGrantFundErrors.RewardAlreadyClaimed.selector);
        _grantFund.claimDelegateReward(distributionId);

        // no ajna tokens transfered as _tokenHolder6 has not participated in funding stage
        // transfer event should not be emitted
        _claimZeroDelegateReward(
            {
                grantFund_:        _grantFund,
                voter_:            _tokenHolder6,
                distributionId_:   distributionId,
                claimedReward_:    0
            }
        );

        // should revert as _tokenHolder14 has not participated in screening stage
        changePrank(_tokenHolder14);
        vm.expectRevert(IGrantFundErrors.DelegateRewardInvalid.selector);
        _grantFund.claimDelegateReward(distributionId);

        // should revert as _tokenHolder11 has not participated in screening stage, even though they voted in the funding stage
        changePrank(_tokenHolder11);
        vm.expectRevert(IGrantFundErrors.DelegateRewardInvalid.selector);
        _grantFund.claimDelegateReward(distributionId);
    }

    function testTreasuryUpdatedWithSurplusTokens() external {
        // 14 tokenholders self delegate their tokens to enable voting on the proposals
        _selfDelegateVoters(_token, _votersArr);

        vm.roll(_startBlock + 150);

        assertEq(_grantFund.getDistributionId(), 0);

        /*********************************/
        /*** First Distribution Period ***/
        /*********************************/

        // start first distribution
        _startDistributionPeriod(_grantFund);

        uint24 distributionId = _grantFund.getDistributionId();
        assertEq(distributionId, 1);

        // check funds available
        uint256 treasuryAtId1 = _grantFund.treasury();
        assertEq(treasuryAtId1, treasury * 97 / 100);
        (, , , uint128 gbc_distribution1, , ) = _grantFund.getDistributionPeriodInfo(distributionId);
        assertEq(gbc_distribution1, 15_000_000 * 1e18);
        assertEq(gbc_distribution1, _getDistributionFundsAvailable(gbc_distribution1, treasuryAtId1));

        // create 1 proposal paying out tokens and token requested to be maximum (90% of distribution gbc)
        TestProposalParams[] memory testProposalParams = new TestProposalParams[](1);
        testProposalParams[0] = TestProposalParams(_tokenHolder1, gbc_distribution1 * 9 / 10);
        TestProposal[] memory testProposals_distribution1 = _createNProposals(_grantFund, _token, testProposalParams);
        assertEq(testProposals_distribution1.length, 1);

        vm.roll(_startBlock + 200);

        // screening period votes
        _screeningVote(_grantFund, _tokenHolder1, testProposals_distribution1[0].proposalId, _getScreeningVotes(_grantFund, _tokenHolder1));

        // skip time to move from screening period to funding period
        vm.roll(_startBlock + 600_000);

        // check topTenProposals array is correct after screening period - only 1 should have advanced
        GrantFund.Proposal[] memory screenedProposals_distribution1 = _getProposalListFromProposalIds(_grantFund, _grantFund.getTopTenProposals(distributionId));
        assertEq(screenedProposals_distribution1.length, 1);

        // funding period votes
        _fundingVote(_grantFund, _tokenHolder1, screenedProposals_distribution1[0].proposalId, voteYes, 25_000_000 * 1e18);

        // skip to the Challenge period
        vm.roll(_startBlock + 650_000);

        // updateSlate
        uint256[] memory potentialProposalSlate = new uint256[](1);
        potentialProposalSlate[0] = screenedProposals_distribution1[0].proposalId;
        _grantFund.updateSlate(potentialProposalSlate, distributionId);

        // skip to the end of Challenge period
        vm.roll(_startBlock + 700_000);

        // check proposal status is succeeded
        IGrantFundState.ProposalState proposalState = _grantFund.state(testProposals_distribution1[0].proposalId);
        assertEq(uint8(proposalState), uint8(IGrantFundState.ProposalState.Succeeded));

        // execute funded proposals
        _executeProposal(_grantFund, _token, testProposals_distribution1[0]);

        // check proposal status updates to executed
        proposalState = _grantFund.state(testProposals_distribution1[0].proposalId);
        assertEq(uint8(proposalState), uint8(IGrantFundState.ProposalState.Executed));

        // Claim delegate Rewards
        _claimDelegateReward(
            {
                grantFund_:        _grantFund,
                voter_:            _tokenHolder1,
                distributionId_:   distributionId,
                claimedReward_:    gbc_distribution1 / 10
            }
        );

        // Ensure that treasury is equals to token balance in grantFund if all funds available in distribution
        // are utilized after distribution ends, proposals are executed and delegate claims rewards
        assertEq(_token.balanceOf(address(_grantFund)), _grantFund.treasury());

        /**********************************/
        /*** Second Distribution Period ***/
        /**********************************/

        // start second distribution after the slate has been finalized and the challenge stage is complete.
        _startDistributionPeriod(_grantFund);

        uint24 distributionId2 = _grantFund.getDistributionId();
        assertEq(distributionId2, 2);

        // Treasury after start for second distribution should be equals to
        // 97% of treasury at distribution 1 if all the funds are used
        uint256 treasuryAtId2 = _grantFund.treasury();
        assertEq(treasuryAtId2, treasuryAtId1 * 97 / 100);
        (, , , uint128 gbc_distribution2, , ) = _grantFund.getDistributionPeriodInfo(distributionId2);
        assertEq(gbc_distribution2, 14_550_000 * 1e18);
        
        // create 1 proposal paying out tokens
        testProposalParams = new TestProposalParams[](1);
        testProposalParams[0] = TestProposalParams(_tokenHolder1, 10_000_000 * 1e18);
        TestProposal[] memory testProposals_distribution2 = _createNProposals(_grantFund, _token, testProposalParams);
        assertEq(testProposals_distribution2.length, 1);

        vm.roll(_startBlock + 700_200);

        // screening period votes
        _screeningVote(_grantFund, _tokenHolder1, testProposals_distribution2[0].proposalId, _getScreeningVotes(_grantFund, _tokenHolder1));

        // skip time to move from screening period to funding period
        vm.roll(_startBlock + 1_300_000);

        // check topTenProposals array is correct after screening period - only 1 should have advanced
        GrantFund.Proposal[] memory screenedProposals_distribution2 = _getProposalListFromProposalIds(_grantFund, _grantFund.getTopTenProposals(2));
        assertEq(screenedProposals_distribution2.length, 1);

        // funding period votes
        _fundingVote(_grantFund, _tokenHolder1, screenedProposals_distribution2[0].proposalId, voteYes, 25_000_000 * 1e18);

        // skip to the Challenge period
        vm.roll(_startBlock + 1_350_000);

        // updateSlate
        potentialProposalSlate = new uint256[](1);
        potentialProposalSlate[0] = screenedProposals_distribution2[0].proposalId;
        _grantFund.updateSlate(potentialProposalSlate, distributionId2);

        // skip to the end of Challenge period
        vm.roll(_startBlock + 1_400_000);

        // check proposal status is succeeded
        proposalState = _grantFund.state(testProposals_distribution2[0].proposalId);
        assertEq(uint8(proposalState), uint8(IGrantFundState.ProposalState.Succeeded));

        // execute funded proposals
        _executeProposal(_grantFund, _token, testProposals_distribution2[0]);

        // check proposal status updates to executed
        proposalState = _grantFund.state(testProposals_distribution2[0].proposalId);
        assertEq(uint8(proposalState), uint8(IGrantFundState.ProposalState.Executed));

        // Claim delegate Rewards
        _claimDelegateReward(
            {
                grantFund_:        _grantFund,
                voter_:            _tokenHolder1,
                distributionId_:   distributionId2,
                claimedReward_:    gbc_distribution2 / 10
            }
        );

        // assert that token balance is greater than treasury as token distributed is less than total funds available
        assertGt(_token.balanceOf(address(_grantFund)), _grantFund.treasury());

        /**********************************/
        /*** Third Distribution Period ***/
        /**********************************/

        // start second distribution after the slate has been finalized and the challenge stage is complete.
        _startDistributionPeriod(_grantFund);

        uint24 distributionId3 = _grantFund.getDistributionId();
        assertEq(distributionId3, 3);

        // Treasury after start for second distribution should be greater than
        // 97% of treasury at distribution 1 as all the funds are not used
        uint256 treasuryAtId3 = _grantFund.treasury();
        assertGt(treasuryAtId3, treasuryAtId2 * 97 / 100);

        // Ensure surplus amount is added into treasury after new distribution starts
        uint256 surplus = getSurplusTokensInDistribution(_grantFund, distributionId2);
        assertEq(treasuryAtId3, (treasuryAtId2 + surplus) * 97 / 100);
        (, , , uint128 gbc_distribution3, , ) = _grantFund.getDistributionPeriodInfo(distributionId3);
        assertEq(gbc_distribution3, 14_206_350 * 1e18);

    }

    /**
     *  @notice Test GBC calculations for 4 consecutive distributions.
     */ 
    function testMultipleDistribution() external {
        // 14 tokenholders self delegate their tokens to enable voting on the proposals
        _selfDelegateVoters(_token, _votersArr);

        vm.roll(_startBlock + 150);

        assertEq(_grantFund.getDistributionId(), 0);

        /*********************************/
        /*** First Distribution Period ***/
        /*********************************/

        // start first distribution
        _startDistributionPeriod(_grantFund);

        uint24 distributionId = _grantFund.getDistributionId();
        assertEq(distributionId, 1);

        // check funds available
        uint256 treasuryAtId1 = _grantFund.treasury();
        (, , , uint128 gbc_distribution1, , ) = _grantFund.getDistributionPeriodInfo(distributionId);
        assertEq(gbc_distribution1, 15_000_000 * 1e18);
        assertEq(gbc_distribution1, _getDistributionFundsAvailable(gbc_distribution1, treasuryAtId1));

        // create 1 proposal paying out tokens
        TestProposalParams[] memory testProposalParams = new TestProposalParams[](1);
        testProposalParams[0] = TestProposalParams(_tokenHolder1, 8_500_000 * 1e18);
        TestProposal[] memory testProposals_distribution1 = _createNProposals(_grantFund, _token, testProposalParams);
        assertEq(testProposals_distribution1.length, 1);

        vm.roll(_startBlock + 200);

        // screening period votes
        _screeningVote(_grantFund, _tokenHolder1, testProposals_distribution1[0].proposalId, _getScreeningVotes(_grantFund, _tokenHolder1));

        // skip time to move from screening period to funding period
        vm.roll(_startBlock + 600_000);

        // check topTenProposals array is correct after screening period - only 1 should have advanced
        GrantFund.Proposal[] memory screenedProposals_distribution1 = _getProposalListFromProposalIds(_grantFund, _grantFund.getTopTenProposals(distributionId));
        assertEq(screenedProposals_distribution1.length, 1);

        // funding period votes
        _fundingVote(_grantFund, _tokenHolder1, screenedProposals_distribution1[0].proposalId, voteYes, 25_000_000 * 1e18);

        // skip to the Challenge period
        vm.roll(_startBlock + 650_000);

        // updateSlate
        uint256[] memory potentialProposalSlate = new uint256[](1);
        potentialProposalSlate[0] = screenedProposals_distribution1[0].proposalId;
        _grantFund.updateSlate(potentialProposalSlate, distributionId);

        // skip to the end of Challenge period
        vm.roll(_startBlock + 700_000);

        // check proposal status isn't defeated
        IGrantFundState.ProposalState proposalState = _grantFund.state(testProposals_distribution1[0].proposalId);
        assertTrue(uint8(proposalState) != uint8(IGrantFundState.ProposalState.Defeated));
        // check proposal status is succeeded
        proposalState = _grantFund.state(testProposals_distribution1[0].proposalId);
        assertEq(uint8(proposalState), uint8(IGrantFundState.ProposalState.Succeeded));

        // execute funded proposals
        _executeProposal(_grantFund, _token, testProposals_distribution1[0]);

        // check proposal status updates to executed
        proposalState = _grantFund.state(testProposals_distribution1[0].proposalId);
        assertEq(uint8(proposalState), uint8(IGrantFundState.ProposalState.Executed));

        /**********************************/
        /*** Second Distribution Period ***/
        /**********************************/

        // start second distribution after the slate has been finalized and the challenge stage is complete.
        // This ensure all surplus tokens will be added back to the treasury.
        _startDistributionPeriod(_grantFund);

        distributionId = _grantFund.getDistributionId();
        assertEq(distributionId, 2);

        // check funds available
        uint256 treasuryAtId2 = _grantFund.treasury();
        (, , , uint128 gbc_distribution2, , ) = _grantFund.getDistributionPeriodInfo(distributionId);
        uint256 surplus = getSurplusTokensInDistribution(_grantFund, 1);
        assertEq(gbc_distribution2, 14_745_000 * 1e18);
        assertEq(gbc_distribution2, _getDistributionFundsAvailable(surplus, treasuryAtId1));

        // create 1 proposal paying out tokens
        testProposalParams = new TestProposalParams[](1);
        testProposalParams[0] = TestProposalParams(_tokenHolder1, 8_200_000 * 1e18);
        TestProposal[] memory testProposals_distribution2 = _createNProposals(_grantFund, _token, testProposalParams);
        assertEq(testProposals_distribution2.length, 1);

        vm.roll(_startBlock + 700_200);

        // screening period votes
        _screeningVote(_grantFund, _tokenHolder1, testProposals_distribution2[0].proposalId, _getScreeningVotes(_grantFund, _tokenHolder1));

        // check revert if attempts to cast screening votes on proposals from first distribution period
        changePrank(_tokenHolder10);
<<<<<<< HEAD
        vm.expectRevert(IFunding.InvalidVote.selector);
        _screeningVoteNoLog(_grantFund, _tokenHolder10, testProposals_distribution1[0].proposalId, 25_000_000 * 1e18);
        vm.expectRevert(IFunding.InvalidVote.selector);
=======
        vm.expectRevert(IGrantFundErrors.InvalidVote.selector);
        _screeningVoteNoLog(_grantFund, _tokenHolder10, testProposals_distribution1[0].proposalId, 50_000_000 * 1e18);
        vm.expectRevert(IGrantFundErrors.InvalidVote.selector);
>>>>>>> 3a355f1a
        _screeningVoteNoLog(_grantFund, _tokenHolder5, testProposals_distribution1[0].proposalId, 20_000_000 * 1e18);

        // skip time to move from screening period to funding period
        vm.roll(_startBlock + 1_300_000);

        // check topTenProposals array is correct after screening period - only 1 should have advanced
        GrantFund.Proposal[] memory screenedProposals_distribution2 = _getProposalListFromProposalIds(_grantFund, _grantFund.getTopTenProposals(2));
        assertEq(screenedProposals_distribution2.length, 1);

        // funding period votes
        _fundingVote(_grantFund, _tokenHolder1, screenedProposals_distribution2[0].proposalId, voteYes, 25_000_000 * 1e18);

        // check revert if attempts to cast funding votes on proposals from first distribution period
        changePrank(_tokenHolder10);
<<<<<<< HEAD
        vm.expectRevert(IFunding.InvalidVote.selector);
        _fundingVoteNoLog(_grantFund, _tokenHolder10, testProposals_distribution1[0].proposalId, 25_000_000 * 1e18);
        vm.expectRevert(IFunding.InvalidVote.selector);
=======
        vm.expectRevert(IGrantFundErrors.InvalidVote.selector);
        _fundingVoteNoLog(_grantFund, _tokenHolder10, testProposals_distribution1[0].proposalId, 50_000_000 * 1e18);
        vm.expectRevert(IGrantFundErrors.InvalidVote.selector);
>>>>>>> 3a355f1a
        _fundingVoteNoLog(_grantFund, _tokenHolder5, screenedProposals_distribution1[0].proposalId, 21_000_000 * 1e18);

        // skip to the Challenge period
        vm.roll(_startBlock + 1_350_000);

        // updateSlate
        potentialProposalSlate = new uint256[](1);
        potentialProposalSlate[0] = screenedProposals_distribution2[0].proposalId;
        _grantFund.updateSlate(potentialProposalSlate, distributionId);

        /*********************************/
        /*** Third Distribution Period ***/
        /*********************************/

        // start third distribution before completing challenge stage and executing proposals of the second distribution
        // this ensures that _updateTreasury() won't be called for the second distributionId until the full slate of funded proposals are known
        _startDistributionPeriod(_grantFund);

        distributionId = _grantFund.getDistributionId();
        assertEq(distributionId, 3);

        // check funds available
        uint256 treasuryAtId3 = _grantFund.treasury();
        (, , , uint128 gbc_distribution3, , ) = _grantFund.getDistributionPeriodInfo(3);
        assertEq(gbc_distribution3, 14_302_650 * 1e18);
        assertEq(gbc_distribution3, Maths.wmul(.03 * 1e18, treasuryAtId2));

        // skip to the end of Challenge period
        vm.roll(_startBlock + 1_400_000);

        // execute funded proposals
        _executeProposal(_grantFund, _token, testProposals_distribution2[0]);

        // create 1 proposal paying out tokens
        testProposalParams = new TestProposalParams[](1);
        testProposalParams[0] = TestProposalParams(_tokenHolder1, 7_000_000 * 1e18);
        TestProposal[] memory testProposals_distribution3 = _createNProposals(_grantFund, _token, testProposalParams);
        assertEq(testProposals_distribution3.length, 1);

        vm.roll(_startBlock + 1_400_200);

        // screening period votes
        _screeningVote(_grantFund, _tokenHolder1, testProposals_distribution3[0].proposalId, _getScreeningVotes(_grantFund, _tokenHolder1));

        // skip time to move from screening period to funding period
        vm.roll(_startBlock + 1_990_000);

        // check topTenProposals array is correct after screening period - only 1 should have advanced
        GrantFund.Proposal[] memory screenedProposals_distribution3 = _getProposalListFromProposalIds(_grantFund, _grantFund.getTopTenProposals(3));
        assertEq(screenedProposals_distribution3.length, 1);

        // funding period votes
        _fundingVote(_grantFund, _tokenHolder1, screenedProposals_distribution3[0].proposalId, voteYes, 25_000_000 * 1e18);

        // skip to the Challenge period
        vm.roll(_startBlock + 2_000_000);

        // updateSlate
        potentialProposalSlate = new uint256[](1);
        potentialProposalSlate[0] = screenedProposals_distribution3[0].proposalId;
        _grantFund.updateSlate(potentialProposalSlate, 3);

        // skip to the end of Challenge period
        vm.roll(_startBlock + 2_100_000);

        // execute funded proposals
        _executeProposal(_grantFund, _token, testProposals_distribution3[0]);

        /**********************************/
        /*** Fourth Distribution Period ***/
        /**********************************/

        // start fourth distribution
        _startDistributionPeriod(_grantFund);
        assertEq(_grantFund.getDistributionId(), 4);

        // check funds available
        (, , , uint128 gbc_distribution4, , ) = _grantFund.getDistributionPeriodInfo(4);
        surplus = getSurplusTokensInDistribution(_grantFund, 3) + getSurplusTokensInDistribution(_grantFund, 2);
        assertEq(gbc_distribution4, 14_289_000 * 1e18);
        assertEq(gbc_distribution4, Maths.wmul(.03 * 1e18, surplus + treasuryAtId3));
        assertEq(gbc_distribution4, _getDistributionFundsAvailable(surplus, treasuryAtId3));
    }

    // test that three people with fewer tokens should be able to out vote 1 person with more
    function testQuadraticVotingTally() external {
        // create new test address just for this test
        address testAddress1   = makeAddr("testAddress1");
        address testAddress2   = makeAddr("testAddress2");
        address testAddress3   = makeAddr("testAddress3");
        address testAddress4   = makeAddr("testAddress4");
        _votersArr = new address[](4);
        _votersArr[0] = testAddress1;
        _votersArr[1] = testAddress2;
        _votersArr[2] = testAddress3;
        _votersArr[3] = testAddress4;

        // transfer ajna tokens to the new address
        changePrank(_tokenDeployer);
        _token.transfer(testAddress1, 4 * 1e18);
        _token.transfer(testAddress2, 3 * 1e18);
        _token.transfer(testAddress3, 3 * 1e18);
        _token.transfer(testAddress4, 3 * 1e18);

        // new addresses self delegate
        changePrank(testAddress1);
        _token.delegate(testAddress1);
        changePrank(testAddress2);
        _token.delegate(testAddress2);
        changePrank(testAddress3);
        _token.delegate(testAddress3);
        changePrank(testAddress4);
        _token.delegate(testAddress4);

        vm.roll(_startBlock + 150);

        // start distribution period
        _startDistributionPeriod(_grantFund);
        uint24 distributionId = _grantFund.getDistributionId();

        // generate proposal targets
        address[] memory ajnaTokenTargets = new address[](1);
        ajnaTokenTargets[0] = address(_token);

        // generate proposal values
        uint256[] memory values = new uint256[](1);
        values[0] = 0;

        // generate proposal calldata
        bytes[] memory proposalCalldata = new bytes[](1);
        proposalCalldata[0] = abi.encodeWithSignature(
            "transfer(address,uint256)",
            testAddress1,
            10 * 1e18
        );
        TestProposal memory proposal = _createProposal(_grantFund, testAddress1, ajnaTokenTargets, values, proposalCalldata, "Proposal for Ajna token transfer to tester address 1");

        proposalCalldata = new bytes[](1);
        proposalCalldata[0] = abi.encodeWithSignature(
            "transfer(address,uint256)",
            testAddress2,
            7 * 1e18
        );
        TestProposal memory proposal2 = _createProposal(_grantFund, testAddress2, ajnaTokenTargets, values, proposalCalldata, "Proposal 2 for Ajna token transfer to tester address 2");

        proposalCalldata = new bytes[](1);
        proposalCalldata[0] = abi.encodeWithSignature(
            "transfer(address,uint256)",
            testAddress3,
            6 * 1e18
        );
        TestProposal memory proposal3 = _createProposal(_grantFund, testAddress3, ajnaTokenTargets, values, proposalCalldata, "Proposal 2 for Ajna token transfer to tester address 2");

        vm.roll(_startBlock + 300);

        // screening period votes
        _screeningVote(_grantFund, testAddress1, proposal.proposalId, 4 * 1e18);
        _screeningVote(_grantFund, testAddress2, proposal2.proposalId, 3 * 1e18);
        _screeningVote(_grantFund, testAddress3, proposal3.proposalId, 3 * 1e18);

        // skip forward to the funding stage
        vm.roll(_startBlock + 600_000);

        GrantFund.Proposal[] memory screenedProposals = _getProposalListFromProposalIds(_grantFund, _grantFund.getTopTenProposals(distributionId));
        assertEq(screenedProposals.length, 3);
        assertEq(screenedProposals[0].proposalId, proposal.proposalId);
        assertEq(screenedProposals[0].votesReceived, 4 * 1e18);
        assertEq(screenedProposals[1].proposalId, proposal2.proposalId);
        assertEq(screenedProposals[1].votesReceived, 3 * 1e18);
        assertEq(screenedProposals[2].proposalId, proposal3.proposalId);
        assertEq(screenedProposals[2].votesReceived, 3 * 1e18);

        // check initial voting power
        uint256 votingPower = _getFundingVotes(_grantFund, testAddress1);
        assertEq(votingPower, 16 * 1e18);
        votingPower = _getFundingVotes(_grantFund, testAddress2);
        assertEq(votingPower, 9 * 1e18);
        votingPower = _getFundingVotes(_grantFund, testAddress3);
        assertEq(votingPower, 9 * 1e18);
        votingPower = _getFundingVotes(_grantFund, testAddress4);
        assertEq(votingPower, 9 * 1e18);

        _fundingVote(_grantFund, testAddress1, proposal.proposalId, voteYes, 4 * 1e18);

        IGrantFundState.FundingVoteParams[] memory fundingVoteParams = new IGrantFundState.FundingVoteParams[](2);
        fundingVoteParams[0] = IGrantFundState.FundingVoteParams({
            proposalId: proposal2.proposalId,
            votesUsed: 2 * 1e18
        });
        fundingVoteParams[1] = IGrantFundState.FundingVoteParams({
            proposalId: proposal3.proposalId,
            votesUsed: 2 * 1e18
        });
        _fundingVoteMulti(_grantFund, fundingVoteParams, testAddress2);

        fundingVoteParams = new IGrantFundState.FundingVoteParams[](2);
        fundingVoteParams[0] = IGrantFundState.FundingVoteParams({
            proposalId: proposal2.proposalId,
            votesUsed: 2 * 1e18
        });
        fundingVoteParams[1] = IGrantFundState.FundingVoteParams({
            proposalId: proposal3.proposalId,
            votesUsed: 2 * 1e18
        });
        _fundingVoteMulti(_grantFund, fundingVoteParams, testAddress3);

        fundingVoteParams = new IGrantFundState.FundingVoteParams[](2);
        fundingVoteParams[0] = IGrantFundState.FundingVoteParams({
            proposalId: proposal2.proposalId,
            votesUsed: 2 * 1e18
        });
        fundingVoteParams[1] = IGrantFundState.FundingVoteParams({
            proposalId: proposal3.proposalId,
            votesUsed: 2 * 1e18
        });
        _fundingVoteMulti(_grantFund, fundingVoteParams, testAddress4);

        // check voting power after voting
        votingPower = _getFundingVotes(_grantFund, testAddress1);
        assertEq(votingPower, 0 * 1e18);
        votingPower = _getFundingVotes(_grantFund, testAddress2);
        assertEq(votingPower, 1 * 1e18);
        votingPower = _getFundingVotes(_grantFund, testAddress3);
        assertEq(votingPower, 1 * 1e18);
        votingPower = _getFundingVotes(_grantFund, testAddress4);
        assertEq(votingPower, 1 * 1e18);

        // skip to the DistributionPeriod
        vm.roll(_startBlock + 650_000);

        // verify that even without using their full voting power,
        // several smaller token holders are able to outvote a larger token holder
        uint256[] memory proposalSlate = new uint256[](1);
        proposalSlate[0] = proposal.proposalId;
        assertTrue(_grantFund.updateSlate(proposalSlate, distributionId));

        proposalSlate = new uint256[](1);
        proposalSlate[0] = proposal2.proposalId;
        assertTrue(_grantFund.updateSlate(proposalSlate, distributionId));

        proposalSlate = new uint256[](2);
        proposalSlate[0] = proposal2.proposalId;
        proposalSlate[1] = proposal3.proposalId;
        assertTrue(_grantFund.updateSlate(proposalSlate, distributionId));
    }

    function testFuzzTopTenProposalandDelegateReward(uint256 noOfVoters_, uint256 noOfProposals_) external {

        /******************************/
        /*** Top ten proposals fuzz ***/
        /******************************/

        uint256 noOfVoters = bound(noOfVoters_, 1, 500);
        uint256 noOfProposals = bound(noOfProposals_, 1, 50);

        vm.roll(_startBlock + 20);

        // Initialize N voter addresses 
        address[] memory voters = _getVoters(noOfVoters);
        assertEq(voters.length, noOfVoters);

        // Transfer random ajna tokens to all voters and self delegate
        uint256[] memory votes = _setVotingPower(noOfVoters, voters, _token, _tokenDeployer);
        assertEq(votes.length, noOfVoters);

        vm.roll(block.number + 100);

        _startDistributionPeriod(_grantFund);

        vm.roll(block.number + 100);

        // ensure user gets the vote for screening stage
        for(uint i = 0; i < noOfVoters; i++) {
            assertEq(votes[i], _getScreeningVotes(_grantFund, voters[i]));
        }

        uint24 distributionId = _grantFund.getDistributionId();

        // submit N proposals
        TestProposal[] memory proposals = _getProposals(noOfProposals, _grantFund, _tokenHolder1, _token);

        // Each voter votes on a random proposal from all Proposals
        for(uint i = 0; i < noOfVoters; i++) {
            uint256 randomProposalIndex = _getRandomProposal(noOfProposals);

            uint256 randomProposalId = proposals[randomProposalIndex].proposalId;

            noOfVotesOnProposal[randomProposalId] += votes[i];

            _screeningVote(_grantFund, voters[i], randomProposalId, _getScreeningVotes(_grantFund, voters[i]));
        }

        // calculate top 10 proposals based on total vote casted on each proposal
        for(uint i = 0; i < noOfProposals; i++) {
            uint256 currentProposalId = proposals[i].proposalId;
            uint256 votesOnCurrentProposal = noOfVotesOnProposal[currentProposalId];
            uint256 lengthOfArray = topTenProposalIds.length;

            // only add proposals having atleast a vote
            if (votesOnCurrentProposal > 0) {

                // if there are less than 10 proposals in topTenProposalIds , add current proposals and sort topTenProposalIds based on Votes
                if (lengthOfArray < 10) {
                    topTenProposalIds.push(currentProposalId);

                    // ensure if there are more than 1 proposalId in topTenProposalIds to sort  
                    if(topTenProposalIds.length > 1) {
                        _insertionSortProposalsByVotes(topTenProposalIds); 
                    }
                }

                // if there are 10 proposals in topTenProposalIds, check new proposal has more votes than the last proposal in topTenProposalIds
                else if(noOfVotesOnProposal[topTenProposalIds[lengthOfArray - 1]] < votesOnCurrentProposal) {

                    // remove last proposal with least no of vote in topTenProposalIds
                    topTenProposalIds.pop();

                    // add new proposal with more votes than last
                    topTenProposalIds.push(currentProposalId);

                    // sort topTenProposalIds
                    _insertionSortProposalsByVotes(topTenProposalIds);
                }
            }
        }
        
        // get top ten proposals from contract
        uint256[] memory topTenProposalIdsFromContract = _grantFund.getTopTenProposals(distributionId);

        // ensure the no of proposals are correct
        assertEq(topTenProposalIds.length, topTenProposalIdsFromContract.length);

        for (uint i = 0; i < topTenProposalIds.length; i++) {
            // ensure that each proposal in topTenProposalIdsFromContract is correct
            assertEq(topTenProposalIds[i], topTenProposalIdsFromContract[i]);
        }

        /******************************/
        /*** Delegate rewards fuzz  ***/
        /******************************/

        // skip to funding stage
        vm.roll(block.number + 600_000);

        // gbc = 3% of treasury
        uint256 gbc = Maths.wmul(treasury, 0.03 * 1e18);

        uint256 totalBudgetAllocated;

        // try to allocalate budget to all top ten proposals i.e. all are in final check slate
        for(uint i = 0; i < noOfVoters; i++) {
            // get proposal Id of proposal to vote
            uint256 proposalId = topTenProposalIds[i % topTenProposalIds.length];

            // check if proposalId is already there in potential proposal slate
            if (_findProposalIndex(proposalId, potentialProposalsSlate) == -1) {
                // add proposalId in potential proposal slate for check slate if it isn't already present
                potentialProposalsSlate.push(proposalId);
            }

            // calculate and allocate all qvBudget of the voter to the proposal
            uint256 budgetAllocated = votes[i];
            totalBudgetAllocated += Maths.wpow(budgetAllocated, 2);
            _fundingVote(_grantFund, voters[i], proposalId, voteYes, int256(budgetAllocated));
        }

        // skip to challenge period
        vm.roll(block.number + 50_000);

        // get an array of proposalIds that were funded and requested less tokens than the GBC
        uint256[] memory proposalsToUpdate = _filterProposalsLessThanGBC(gbc, potentialProposalsSlate);

        // check current slate (slate will only contain proposals that have budget allocated to them prior)
        _grantFund.updateSlate(proposalsToUpdate, distributionId);

        // skip to end of challenge period
        vm.roll(block.number + 100_000);
        
        uint256 totalDelegationReward;

        // claim delegate reward for each voter
        for(uint i = 0; i < noOfVoters; i++) {
            // calculate delegate reward for each voter
            uint256 reward = Maths.wdiv(Maths.wmul(gbc, Maths.wpow(votes[i], 2)), totalBudgetAllocated) / 10;
            totalDelegationReward += reward; 

            // check whether reward calculated is correct
            _claimDelegateReward(
                {
                    grantFund_:        _grantFund,
                    voter_:            voters[i],
                    distributionId_:   distributionId,
                    claimedReward_:    reward
                }
            );
        }

        // ensure total delegation reward is less than equals to 10% of gbc
        assertGe(gbc / 10, totalDelegationReward);
    }

    // helper method that sort proposals based on votes on them
    function _insertionSortProposalsByVotes(uint256[] storage arr) internal {
        for (uint i = 1; i < arr.length; i++) {
            uint256 proposalId = arr[i];
            uint256 votesReceivedOnProposal = noOfVotesOnProposal[proposalId];
            uint j = i;

            while (j > 0 && votesReceivedOnProposal > noOfVotesOnProposal[arr[j-1]]) {
                // swap values if left item < right item
                uint256 temp = arr[j - 1];
                arr[j - 1] = arr[j];
                arr[j] = temp;

                j--;
            }
        }
    }

    // get an array of proposalIds that have tokens requested less than the GBC
    function _filterProposalsLessThanGBC(uint256 gbc_, uint256[] memory potentialProposalsSlate_) internal view returns (uint256[] memory filteredProposals_) {
        filteredProposals_ = new uint256[](potentialProposalsSlate_.length);
        uint256 filteredProposalsLength = 0;
        uint256 totalTokensRequested = 0;
        for (uint i = 0; i < potentialProposalsSlate_.length; ++i) {
            (, , , uint128 tokensRequested, ,) = _grantFund.getProposalInfo(potentialProposalsSlate_[i]);
            if (totalTokensRequested + tokensRequested > gbc_ * 9 / 10) {
                break;
            }
            else {
                filteredProposals_[i] = potentialProposalsSlate_[i];
                totalTokensRequested += tokensRequested;
                filteredProposalsLength += 1;
            }
        }

        assembly { mstore(filteredProposals_, filteredProposalsLength) }
    }

}


<|MERGE_RESOLUTION|>--- conflicted
+++ resolved
@@ -1540,15 +1540,9 @@
 
         // check revert if attempts to cast screening votes on proposals from first distribution period
         changePrank(_tokenHolder10);
-<<<<<<< HEAD
-        vm.expectRevert(IFunding.InvalidVote.selector);
+        vm.expectRevert(IGrantFundErrors.InvalidVote.selector);
         _screeningVoteNoLog(_grantFund, _tokenHolder10, testProposals_distribution1[0].proposalId, 25_000_000 * 1e18);
-        vm.expectRevert(IFunding.InvalidVote.selector);
-=======
         vm.expectRevert(IGrantFundErrors.InvalidVote.selector);
-        _screeningVoteNoLog(_grantFund, _tokenHolder10, testProposals_distribution1[0].proposalId, 50_000_000 * 1e18);
-        vm.expectRevert(IGrantFundErrors.InvalidVote.selector);
->>>>>>> 3a355f1a
         _screeningVoteNoLog(_grantFund, _tokenHolder5, testProposals_distribution1[0].proposalId, 20_000_000 * 1e18);
 
         // skip time to move from screening period to funding period
@@ -1563,15 +1557,9 @@
 
         // check revert if attempts to cast funding votes on proposals from first distribution period
         changePrank(_tokenHolder10);
-<<<<<<< HEAD
-        vm.expectRevert(IFunding.InvalidVote.selector);
+        vm.expectRevert(IGrantFundErrors.InvalidVote.selector);
         _fundingVoteNoLog(_grantFund, _tokenHolder10, testProposals_distribution1[0].proposalId, 25_000_000 * 1e18);
-        vm.expectRevert(IFunding.InvalidVote.selector);
-=======
         vm.expectRevert(IGrantFundErrors.InvalidVote.selector);
-        _fundingVoteNoLog(_grantFund, _tokenHolder10, testProposals_distribution1[0].proposalId, 50_000_000 * 1e18);
-        vm.expectRevert(IGrantFundErrors.InvalidVote.selector);
->>>>>>> 3a355f1a
         _fundingVoteNoLog(_grantFund, _tokenHolder5, screenedProposals_distribution1[0].proposalId, 21_000_000 * 1e18);
 
         // skip to the Challenge period
