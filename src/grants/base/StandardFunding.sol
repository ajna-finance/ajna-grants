--- conflicted
+++ resolved
@@ -100,7 +100,6 @@
     /*** Distribution Management Functions ***/
     /*****************************************/
 
-<<<<<<< HEAD
     /**
      * @notice Get the block number at which this distribution period's challenge stage ends.
      * @param  distribution The quarterly distribution to get the challenge stage end block for.
@@ -119,13 +118,6 @@
         return distribution.endBlock - FUNDING_PERIOD_LENGTH;
     }
 
-    /// @inheritdoc IStandardFunding
-    function getSlateHash(uint256[] calldata proposalIds_) external pure returns (bytes32) {
-        return keccak256(abi.encode(proposalIds_));
-    }
-
-=======
->>>>>>> d39584ad
     /**
      * @notice Set a new DistributionPeriod Id.
      * @dev    Increments the previous Id nonce by 1, and sets a checkpoint at the calling block.number.
@@ -144,13 +136,8 @@
      * @param distributionId_ distribution Id of updating distribution 
      */
     function _updateTreasury(uint256 distributionId_) private {
-<<<<<<< HEAD
-        QuarterlyDistribution memory currentDistribution = distributions[distributionId_];
-        uint256[] memory fundingProposalIds = fundedProposalSlates[distributionId_][currentDistribution.fundedSlateHash];
-=======
         QuarterlyDistribution memory currentDistribution =  distributions[distributionId_];
         uint256[] memory fundingProposalIds = fundedProposalSlates[currentDistribution.fundedSlateHash];
->>>>>>> d39584ad
         uint256 totalTokensRequested;
         uint256 numFundedProposals = fundingProposalIds.length;
 
@@ -298,13 +285,8 @@
 
         // if slate of proposals is new top slate, update state
         if (newTopSlate) {
-<<<<<<< HEAD
-            uint256[] storage existingSlate = fundedProposalSlates[distributionId_][newSlateHash];
+            uint256[] storage existingSlate = fundedProposalSlates[newSlateHash];
             for (uint i = 0; i < numProposalsInSlate; ) {
-=======
-            uint256[] storage existingSlate = fundedProposalSlates[newSlateHash];
-            for (uint i = 0; i < proposalIds_.length; ) {
->>>>>>> d39584ad
                 // update list of proposals to fund
                 existingSlate.push(proposalIds_[i]);
 
