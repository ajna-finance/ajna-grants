// SPDX-License-Identifier: MIT

pragma solidity 0.8.18;

import { IERC20 }    from "@oz/token/ERC20/IERC20.sol";
import { SafeCast }  from "@oz/utils/math/SafeCast.sol";
import { SafeERC20 } from "@oz/token/ERC20/utils/SafeERC20.sol";

import { Funding } from "./Funding.sol";

import { IStandardFunding } from "../interfaces/IStandardFunding.sol";

import { Maths } from "../libraries/Maths.sol";

abstract contract StandardFunding is Funding, IStandardFunding {

    using SafeERC20 for IERC20;

    /*****************/
    /*** Constants ***/
    /*****************/

    /**
     * @notice Maximum percentage of tokens that can be distributed by the treasury in a quarter.
     * @dev Stored as a Wad percentage.
     */
    uint256 internal constant GLOBAL_BUDGET_CONSTRAINT = 0.03 * 1e18;

    /**
     * @notice Length of the challengephase of the distribution period in blocks.
     * @dev    Roughly equivalent to the number of blocks in 7 days.
     * @dev    The period in which funded proposal slates can be checked in updateSlate.
     */
    uint256 internal constant CHALLENGE_PERIOD_LENGTH = 50400;

    /**
     * @notice Length of the distribution period in blocks.
     * @dev    Roughly equivalent to the number of blocks in 90 days.
     */
    uint48 internal constant DISTRIBUTION_PERIOD_LENGTH = 648000;

    /**
     * @notice Length of the funding phase of the distribution period in blocks.
     * @dev    Roughly equivalent to the number of blocks in 10 days.
     */
    uint256 internal constant FUNDING_PERIOD_LENGTH = 72000;

    /**
     * @notice Keccak hash of a prefix string for standard funding mechanism
     */
    bytes32 internal constant DESCRIPTION_PREFIX_HASH_STANDARD = keccak256(bytes("Standard Funding: "));

    /***********************/
    /*** State Variables ***/
    /***********************/

    /**
     * @notice ID of the current distribution period.
     * @dev Used to access information on the status of an ongoing distribution.
     * @dev Updated at the start of each quarter.
     * @dev Monotonically increases by one per period.
     */
    uint24 internal _currentDistributionId = 0;

    /**
     * @notice Mapping of quarterly distributions from the grant fund.
     * @dev distributionId => QuarterlyDistribution
     */
    mapping(uint24 => QuarterlyDistribution) internal _distributions;

    /**
     * @dev Mapping of all proposals that have ever been submitted to the grant fund for screening.
     * @dev proposalId => Proposal
     */
    mapping(uint256 => Proposal) internal _standardFundingProposals;

    /**
     * @dev Mapping of distributionId to a sorted array of 10 proposalIds with the most votes in the screening period.
     * @dev distribution.id => proposalId[]
     * @dev A new array is created for each distribution period
     */
    mapping(uint256 => uint256[]) internal _topTenProposals;

    /**
     * @notice Mapping of a hash of a proposal slate to a list of funded proposals.
     * @dev slate hash => proposalId[]
     */
    mapping(bytes32 => uint256[]) internal _fundedProposalSlates;

    /**
     * @notice Mapping of quarterly distributions to voters to a Quadratic Voter info struct.
     * @dev distributionId => voter address => QuadraticVoter 
     */
    mapping(uint256 => mapping(address => QuadraticVoter)) internal _quadraticVoters;

    /**
     * @notice Mapping of distributionId to whether surplus funds from distribution updated into treasury
     * @dev distributionId => bool
    */
    mapping(uint256 => bool) internal _isSurplusFundsUpdated;

    /**
     * @notice Mapping of distributionId to user address to whether user has claimed his delegate reward
     * @dev distributionId => address => bool
    */
    mapping(uint256 => mapping(address => bool)) public hasClaimedReward;

    /**
     * @notice Mapping of distributionId to user address to total votes cast on screening stage proposals.
     * @dev distributionId => address => uint256
    */
    mapping(uint256 => mapping(address => uint256)) public screeningVotesCast;

    /**************************************************/
    /*** Distribution Management Functions External ***/
    /**************************************************/

    /// @inheritdoc IStandardFunding
    function startNewDistributionPeriod() external override returns (uint24 newDistributionId_) {
        uint24  currentDistributionId       = _currentDistributionId;
        uint256 currentDistributionEndBlock = _distributions[currentDistributionId].endBlock;

        // check that there isn't currently an active distribution period
        if (block.number <= currentDistributionEndBlock) revert DistributionPeriodStillActive();

        // update Treasury with unused funds from last two distributions
        {
            // Check if any last distribution exists and its challenge stage is over
            if (currentDistributionId > 0 && (block.number > _getChallengeStageEndBlock(currentDistributionEndBlock))) {
                // Add unused funds from last distribution to treasury
                _updateTreasury(currentDistributionId);
            }

            // checks if any second last distribution exist and its unused funds are not added into treasury
            if (currentDistributionId > 1 && !_isSurplusFundsUpdated[currentDistributionId - 1]) {
                // Add unused funds from second last distribution to treasury
                _updateTreasury(currentDistributionId - 1);
            }
        }

        // set the distribution period to start at the current block
        uint48 startBlock = SafeCast.toUint48(block.number);
        uint48 endBlock = startBlock + DISTRIBUTION_PERIOD_LENGTH;

        // set new value for currentDistributionId
        newDistributionId_ = _setNewDistributionId();

        // create QuarterlyDistribution struct
        QuarterlyDistribution storage newDistributionPeriod = _distributions[newDistributionId_];
        newDistributionPeriod.id              = newDistributionId_;
        newDistributionPeriod.startBlock      = startBlock;
        newDistributionPeriod.endBlock        = endBlock;
        uint256 gbc                           = Maths.wmul(treasury, GLOBAL_BUDGET_CONSTRAINT);
        newDistributionPeriod.fundsAvailable  = SafeCast.toUint128(gbc);

        // decrease the treasury by the amount that is held for allocation in the new distribution period
        treasury -= gbc;

        emit QuarterlyDistributionStarted(
            newDistributionId_,
            startBlock,
            endBlock
        );
    }

    /**************************************************/
    /*** Distribution Management Functions Internal ***/
    /**************************************************/

    /**
     * @notice Get the block number at which this distribution period's challenge stage ends.
     * @param  endBlock_ The end block of quarterly distribution to get the challenge stage end block for.
     * @return The block number at which this distribution period's challenge stage ends.
    */
    function _getChallengeStageEndBlock(
        uint256 endBlock_
    ) internal pure returns (uint256) {
        return endBlock_ + CHALLENGE_PERIOD_LENGTH;
    }

    /**
     * @notice Get the block number at which this distribution period's screening stage ends.
     * @param  endBlock_ The end block of quarterly distribution to get the screening stage end block for.
     * @return The block number at which this distribution period's screening stage ends.
    */
    function _getScreeningStageEndBlock(
        uint256 endBlock_
    ) internal pure returns (uint256) {
        return endBlock_ - FUNDING_PERIOD_LENGTH;
    }

    /**
     * @notice Updates Treasury with surplus funds from distribution.
     * @dev    Counters incremented in an unchecked block due to being bounded by array length of at most 10.
     * @param distributionId_ distribution Id of updating distribution 
     */
    function _updateTreasury(
        uint24 distributionId_
    ) private {
        QuarterlyDistribution storage distribution = _distributions[distributionId_];
        bytes32 fundedSlateHash = distribution.fundedSlateHash;
        uint256 fundsAvailable  = distribution.fundsAvailable;

        uint256[] storage fundingProposalIds = _fundedProposalSlates[fundedSlateHash];

        uint256 totalTokenDistributed;
        uint256 numFundedProposals = fundingProposalIds.length;

        for (uint i = 0; i < numFundedProposals; ) {

<<<<<<< HEAD
            totalTokenDistributed += proposal.tokensRequested;
=======
            totalTokensRequested += _standardFundingProposals[fundingProposalIds[i]].tokensRequested;
>>>>>>> 554ebed8

            unchecked { ++i; }
        }

<<<<<<< HEAD
        uint256 totalDelegateRewards;
        // Increament totalTokenDistributed by delegate rewards if anyone has voted during funding voting
        if (_distributions[distributionId_].fundingVotePowerCast != 0) totalDelegateRewards = (fundsAvailable / 10);

        // readd non distributed tokens to the treasury
        treasury += (fundsAvailable - totalTokenDistributed - totalDelegateRewards);
=======
        // re-add non distributed tokens to the treasury
        treasury += (fundsAvailable - totalTokensRequested);
>>>>>>> 554ebed8

        _isSurplusFundsUpdated[distributionId_] = true;
    }

    /**
     * @notice Set a new DistributionPeriod Id.
     * @dev    Increments the previous Id nonce by 1.
     * @return newId_ The new distribution period Id.
     */
    function _setNewDistributionId() private returns (uint24 newId_) {
        newId_ = _currentDistributionId += 1;
    }

    /************************************/
    /*** Delegation Rewards Functions ***/
    /************************************/

    /// @inheritdoc IStandardFunding
    function claimDelegateReward(
        uint24 distributionId_
    ) external override returns(uint256 rewardClaimed_) {
        // Revert if delegatee didn't vote in screening stage
        if(screeningVotesCast[distributionId_][msg.sender] == 0) revert DelegateRewardInvalid();

        QuarterlyDistribution memory currentDistribution = _distributions[distributionId_];

        // Check if Challenge Period is still active
        if(block.number <= _getChallengeStageEndBlock(currentDistribution.endBlock)) revert ChallengePeriodNotEnded();

        // check rewards haven't already been claimed
        if(hasClaimedReward[distributionId_][msg.sender]) revert RewardAlreadyClaimed();

        QuadraticVoter memory voter = _quadraticVoters[distributionId_][msg.sender];

        // calculate rewards earned for voting
        rewardClaimed_ = _getDelegateReward(currentDistribution, voter);

        hasClaimedReward[distributionId_][msg.sender] = true;

        emit DelegateRewardClaimed(
            msg.sender,
            distributionId_,
            rewardClaimed_
        );

        // transfer rewards to delegatee
        if (rewardClaimed_ != 0) IERC20(ajnaTokenAddress).safeTransfer(msg.sender, rewardClaimed_);
    }

    /**
     * @notice Calculate the delegate rewards that have accrued to a given voter, in a given distribution period.
     * @dev    Voter must have voted in both the screening and funding stages, and is proportional to their share of votes across the stages.
     * @param  currentDistribution_ Struct of the distribution period to calculate rewards for.
     * @param  voter_               Struct of the funding stages voter.
     * @return rewards_             The delegate rewards accrued to the voter.
     */
    function _getDelegateReward(
        QuarterlyDistribution memory currentDistribution_,
        QuadraticVoter memory voter_
    ) internal pure returns (uint256 rewards_) {
        // calculate the total voting power available to the voter that was allocated in the funding stage
        uint256 votingPowerAllocatedByDelegatee = voter_.votingPower - voter_.remainingVotingPower;

        // if none of the voter's voting power was allocated, they receive no rewards
        if (votingPowerAllocatedByDelegatee != 0) {
            // calculate reward
            // delegateeReward = 10 % of GBC distributed as per delegatee Voting power allocated
            rewards_ = Maths.wdiv(
                Maths.wmul(
                    currentDistribution_.fundsAvailable,
                    votingPowerAllocatedByDelegatee
                ),
                currentDistribution_.fundingVotePowerCast
            ) / 10;
        }
    }

    /***********************************/
    /*** Proposal Functions External ***/
    /***********************************/

    /// @inheritdoc IStandardFunding
    function updateSlate(
        uint256[] calldata proposalIds_,
        uint24 distributionId_
    ) external override returns (bool newTopSlate_) {
        QuarterlyDistribution storage currentDistribution = _distributions[distributionId_];

        // store number of proposals for reduced gas cost of iterations
        uint256 numProposalsInSlate = proposalIds_.length;

        // check the each proposal in the slate is valid, and get the sum of the proposals fundingVotesReceived
        uint256 sum = _validateSlate(
            distributionId_,
            currentDistribution.endBlock,
            currentDistribution.fundsAvailable,
            proposalIds_,
            numProposalsInSlate
        );

        // get pointers for comparing proposal slates
        bytes32 currentSlateHash = currentDistribution.fundedSlateHash;
        bytes32 newSlateHash     = keccak256(abi.encode(proposalIds_));

        // check if slate of proposals is better than the existing slate, and is thus the new top slate
        newTopSlate_ = currentSlateHash == 0 || sum > _sumProposalFundingVotes(_fundedProposalSlates[currentSlateHash]);

        // if slate of proposals is new top slate, update state
        if (newTopSlate_) {
            uint256[] storage existingSlate = _fundedProposalSlates[newSlateHash];

            for (uint256 i = 0; i < numProposalsInSlate; ) {

                // update list of proposals to fund
                existingSlate.push(proposalIds_[i]);

                unchecked { ++i; }
            }

            // update hash to point to the new leading slate of proposals
            currentDistribution.fundedSlateHash = newSlateHash;

            emit FundedSlateUpdated(
                distributionId_,
                newSlateHash
            );
        }
    }

    /// @inheritdoc IStandardFunding
    function executeStandard(
        address[] memory targets_,
        uint256[] memory values_,
        bytes[] memory calldatas_,
        bytes32 descriptionHash_
    ) external nonReentrant override returns (uint256 proposalId_) {
        proposalId_ = _hashProposal(targets_, values_, calldatas_, keccak256(abi.encode(DESCRIPTION_PREFIX_HASH_STANDARD, descriptionHash_)));
        Proposal storage proposal = _standardFundingProposals[proposalId_];

        uint24 distributionId = proposal.distributionId;

        // check that the distribution period has ended, and one week has passed to enable competing slates to be checked
        if (block.number <= _getChallengeStageEndBlock(_distributions[distributionId].endBlock)) revert ExecuteProposalInvalid();

        // check proposal is successful and hasn't already been executed
        if (!_standardFundingVoteSucceeded(proposalId_) || proposal.executed) revert ProposalNotSuccessful();

        proposal.executed = true;

        _execute(proposalId_, targets_, values_, calldatas_);
    }

    /// @inheritdoc IStandardFunding
    function proposeStandard(
        address[] memory targets_,
        uint256[] memory values_,
        bytes[] memory calldatas_,
        string memory description_
    ) external override returns (uint256 proposalId_) {
        // check description string isn't empty
        if (bytes(description_).length == 0) revert InvalidProposal();

        proposalId_ = _hashProposal(targets_, values_, calldatas_, keccak256(abi.encode(DESCRIPTION_PREFIX_HASH_STANDARD, keccak256(bytes(description_)))));

        Proposal storage newProposal = _standardFundingProposals[proposalId_];

        // check for duplicate proposals
        if (newProposal.proposalId != 0) revert ProposalAlreadyExists();

        QuarterlyDistribution storage currentDistribution = _distributions[_currentDistributionId];

        // cannot add new proposal after end of screening period
        // screening period ends 72000 blocks before end of distribution period, ~ 80 days.
        if (block.number > _getScreeningStageEndBlock(currentDistribution.endBlock)) revert ScreeningPeriodEnded();

        // store new proposal information
        newProposal.proposalId      = proposalId_;
        newProposal.distributionId  = currentDistribution.id;
        newProposal.tokensRequested = _validateCallDatas(targets_, values_, calldatas_); // check proposal parameters are valid and update tokensRequested

        // revert if proposal requested more tokens than are available in the distribution period
        if (newProposal.tokensRequested > (currentDistribution.fundsAvailable * 9 / 10)) revert InvalidProposal();

        emit ProposalCreated(
            proposalId_,
            msg.sender,
            targets_,
            values_,
            new string[](targets_.length),
            calldatas_,
            block.number,
            currentDistribution.endBlock,
            description_
        );
    }

    /***********************************/
    /*** Proposal Functions Internal ***/
    /***********************************/

    /**
     * @notice Check the validity of a potential slate of proposals to execute, and sum the slate's fundingVotesReceived.
     * @dev    Only iterates through a maximum of 10 proposals that made it through both voting stages.
     * @dev    Counters incremented in an unchecked block due to being bounded by array length.
     * @param  distributionId_                   Id of the distribution period to check the slate for.
     * @param  endBlock                          End block of the distribution period.
     * @param  distributionPeriodFundsAvailable_ Funds available for distribution in the distribution period.
     * @param  proposalIds_                      Array of proposal Ids to check.
     * @param  numProposalsInSlate_              Number of proposals in the slate.
     * @return sum_                              The total funding votes received by all proposals in the proposed slate.
     */
    function _validateSlate(
        uint24 distributionId_,
        uint256 endBlock,
        uint256 distributionPeriodFundsAvailable_,
        uint256[] calldata proposalIds_,
        uint256 numProposalsInSlate_
    ) internal view returns (uint256 sum_) {
        // check that the function is being called within the challenge period,
        // and that there is a proposal in the slate
        if (
            block.number <= endBlock ||
            block.number > _getChallengeStageEndBlock(endBlock) ||
            numProposalsInSlate_ == 0
        ) {
            revert InvalidProposalSlate();
        }

        // check that the slate has no duplicates
        if (_hasDuplicates(proposalIds_)) revert InvalidProposalSlate();

        uint256 gbc = distributionPeriodFundsAvailable_;
        uint256 totalTokensRequested = 0;

        // check each proposal in the slate is valid
        for (uint256 i = 0; i < numProposalsInSlate_; ) {
            Proposal memory proposal = _standardFundingProposals[proposalIds_[i]];

            // account for fundingVotesReceived possibly being negative
            // block proposals that recieve no positive funding votes from entering a finalized slate
            if (proposal.fundingVotesReceived <= 0) revert InvalidProposalSlate();

            // check if Proposal is in the topTenProposals list
            if (
                _findProposalIndex(proposalIds_[i], _topTenProposals[distributionId_]) == -1
            ) revert InvalidProposalSlate();

            // update counters
            // since we are converting from int128 to uint128, we can safely assume that the value will not overflow
            sum_ += uint128(proposal.fundingVotesReceived);
            totalTokensRequested += proposal.tokensRequested;

            unchecked { ++i; }
        }

        // check if slate of proposals exceeded budget constraint ( 90% of GBC )
        if (totalTokensRequested > (gbc * 9 / 10)) revert InvalidProposalSlate();
    }

    /**
     * @notice Check an array of proposalIds for duplicate IDs.
     * @dev    Only iterates through a maximum of 10 proposals that made it through the screening round.
     * @dev    Counters incremented in an unchecked block due to being bounded by array length.
     * @param  proposalIds_ Array of proposal Ids to check.
     * @return Boolean indicating the presence of a duplicate. True if it has a duplicate; false if not.
     */
    function _hasDuplicates(
        uint256[] calldata proposalIds_
    ) internal pure returns (bool) {
        uint256 numProposals = proposalIds_.length;

        for (uint256 i = 0; i < numProposals; ) {
            for (uint256 j = i + 1; j < numProposals; ) {
                if (proposalIds_[i] == proposalIds_[j]) return true;

                unchecked { ++j; }
            }

            unchecked { ++i; }

        }
        return false;
    }

    /**
     * @notice Calculates the sum of funding votes allocated to a list of proposals.
     * @dev    Only iterates through a maximum of 10 proposals that made it through the screening round.
     * @dev    Counters incremented in an unchecked block due to being bounded by array length of at most 10.
     * @param  proposalIdSubset_ Array of proposal Ids to sum.
     * @return sum_ The sum of the funding votes across the given proposals.
     */
    function _sumProposalFundingVotes(
        uint256[] memory proposalIdSubset_
    ) internal view returns (uint128 sum_) {
        uint256 noOfProposals = proposalIdSubset_.length;

        for (uint i = 0; i < noOfProposals;) {
            // since we are converting from int128 to uint128, we can safely assume that the value will not overflow
            sum_ += uint128(_standardFundingProposals[proposalIdSubset_[i]].fundingVotesReceived);

            unchecked { ++i; }
        }
    }

    /**
     * @notice Get the current ProposalState of a given proposal.
     * @dev    Used by GrantFund.state() for analytics compatibility purposes.
     * @param  proposalId_ The ID of the proposal being checked.
     * @return The proposals status in the ProposalState enum.
     */
    function _getStandardProposalState(uint256 proposalId_) internal view returns (ProposalState) {
        Proposal memory proposal = _standardFundingProposals[proposalId_];

        if (proposal.executed)                                                     return ProposalState.Executed;
        else if (_distributions[proposal.distributionId].endBlock >= block.number) return ProposalState.Active;
        else if (_standardFundingVoteSucceeded(proposalId_))                      return ProposalState.Succeeded;
        else                                                                       return ProposalState.Defeated;
    }

    /*********************************/
    /*** Voting Functions External ***/
    /*********************************/

    /// @inheritdoc IStandardFunding
    function fundingVote(
        FundingVoteParams[] memory voteParams_
    ) external override returns (uint256 votesCast_) {
        uint24 currentDistributionId = _currentDistributionId;

        QuarterlyDistribution storage currentDistribution = _distributions[currentDistributionId];
        QuadraticVoter        storage voter               = _quadraticVoters[currentDistributionId][msg.sender];

        uint256 endBlock = currentDistribution.endBlock;

        uint256 screeningStageEndBlock = _getScreeningStageEndBlock(endBlock);

        // check that the funding stage is active
        if (block.number <= screeningStageEndBlock || block.number > endBlock) revert InvalidVote();

        uint128 votingPower = voter.votingPower;

        // if this is the first time a voter has attempted to vote this period,
        // set initial voting power and remaining voting power
        if (votingPower == 0) {

            // calculate the voting power available to the voting power in this funding stage
            uint128 newVotingPower = SafeCast.toUint128(
                _getVotesFunding(
                    msg.sender,
                    votingPower,
                    voter.remainingVotingPower,
                    screeningStageEndBlock
                )
            );

            voter.votingPower          = newVotingPower;
            voter.remainingVotingPower = newVotingPower;
        }

        uint256 numVotesCast = voteParams_.length;

        for (uint256 i = 0; i < numVotesCast; ) {
            Proposal storage proposal = _standardFundingProposals[voteParams_[i].proposalId];

            // check that the proposal is part of the current distribution period
            if (proposal.distributionId != currentDistributionId) revert InvalidVote();

            // check that the voter isn't attempting to cast a vote with 0 power
            if (voteParams_[i].votesUsed == 0) revert InvalidVote();

            // check that the proposal being voted on is in the top ten screened proposals
            if (
                _findProposalIndex(voteParams_[i].proposalId, _topTenProposals[currentDistributionId]) == -1
            ) revert InvalidVote();

            // cast each successive vote
            votesCast_ += _fundingVote(
                currentDistribution,
                proposal,
                msg.sender,
                voter,
                voteParams_[i]
            );

            unchecked { ++i; }
        }
    }

    /// @inheritdoc IStandardFunding
    function screeningVote(
        ScreeningVoteParams[] memory voteParams_
    ) external override returns (uint256 votesCast_) {
        QuarterlyDistribution storage currentDistribution = _distributions[_currentDistributionId];

        // check screening stage is active
        if (
            block.number < currentDistribution.startBlock
            ||
            block.number > _getScreeningStageEndBlock(currentDistribution.endBlock)
        ) revert InvalidVote();

        uint256 numVotesCast = voteParams_.length;

        for (uint256 i = 0; i < numVotesCast; ) {
            Proposal storage proposal = _standardFundingProposals[voteParams_[i].proposalId];

            // check that the proposal is part of the current distribution period
            if (proposal.distributionId != currentDistribution.id) revert InvalidVote();

            uint256 votes = voteParams_[i].votes;

            // check that the voter isn't attempting to cast a vote with 0 power
            if (votes == 0) revert InvalidVote();

            // cast each successive vote
            votesCast_ += votes;
            _screeningVote(msg.sender, proposal, votes);

            unchecked { ++i; }
        }
    }

    /*********************************/
    /*** Voting Functions Internal ***/
    /*********************************/

    /**
     * @notice Vote on a proposal in the funding stage of the Distribution Period.
     * @dev    Votes can be allocated to multiple proposals, quadratically, for or against.
     * @param  currentDistribution_  The current distribution period.
     * @param  proposal_             The current proposal being voted upon.
     * @param  account_              The voting account.
     * @param  voter_                The voter data struct tracking available votes.
     * @param  voteParams_           The amount of votes being allocated to the proposal. Not squared. If less than 0, vote is against.
     * @return incrementalVotesUsed_ The amount of funding stage votes allocated to the proposal.
     */
    function _fundingVote(
        QuarterlyDistribution storage currentDistribution_,
        Proposal storage proposal_,
        address account_,
        QuadraticVoter storage voter_,
        FundingVoteParams memory voteParams_
    ) internal returns (uint256 incrementalVotesUsed_) {
        uint8  support = 1;
        uint256 proposalId = proposal_.proposalId;

        // determine if voter is voting for or against the proposal
        voteParams_.votesUsed < 0 ? support = 0 : support = 1;

        uint128 votingPower = voter_.votingPower;

        // the total amount of voting power used by the voter before this vote executes
        uint128 voterPowerUsedPreVote = votingPower - voter_.remainingVotingPower;

        FundingVoteParams[] storage votesCast = voter_.votesCast;

        // check that the voter hasn't already voted on a proposal by seeing if it's already in the votesCast array 
        int256 voteCastIndex = _findProposalIndexOfVotesCast(proposalId, votesCast);

        // voter had already cast a funding vote on this proposal
        if (voteCastIndex != -1) {
            // since we are converting from int256 to uint256, we can safely assume that the value will not overflow
            FundingVoteParams storage existingVote = votesCast[uint256(voteCastIndex)];

            // can't change the direction of a previous vote
            if (support == 0 && existingVote.votesUsed > 0 || support == 1 && existingVote.votesUsed < 0) {
                // if the vote is in the opposite direction of a previous vote,
                // and the proposal is already in the votesCast array, revert can't change direction
                revert FundingVoteWrongDirection();
            }
            else {
                // update the votes cast for the proposal
                existingVote.votesUsed += voteParams_.votesUsed;
            }
        }
        // first time voting on this proposal, add the newly cast vote to the voter's votesCast array
        else {
            votesCast.push(voteParams_);
        }

        // calculate the cumulative cost of all votes made by the voter
        // and check that attempted votes cast doesn't overflow uint128
        uint256 sumOfTheSquareOfVotesCast = _sumSquareOfVotesCast(votesCast);
        if (sumOfTheSquareOfVotesCast > type(uint128).max) revert InsufficientVotingPower();
        uint128 cumulativeVotePowerUsed = SafeCast.toUint128(sumOfTheSquareOfVotesCast);

        // check that the voter has enough voting power remaining to cast the vote
        if (cumulativeVotePowerUsed > votingPower) revert InsufficientRemainingVotingPower();

        // update voter voting power accumulator
        voter_.remainingVotingPower = votingPower - cumulativeVotePowerUsed;

        // calculate the change in voting power used by the voter in this vote in order to accurately track the total voting power used in the funding stage
        // since we are moving from uint128 to uint256, we can safely assume that the value will not overflow
        uint256 incrementalVotingPowerUsed = uint256(cumulativeVotePowerUsed - voterPowerUsedPreVote);

        // update accumulator for total voting power used in the funding stage in order to calculate delegate rewards
        currentDistribution_.fundingVotePowerCast += incrementalVotingPowerUsed;

        // update proposal vote tracking
        proposal_.fundingVotesReceived += SafeCast.toInt128(voteParams_.votesUsed);

        // the incremental additional votes cast on the proposal to be used as a return value and emit value
        incrementalVotesUsed_ = Maths.abs(voteParams_.votesUsed);

        // emit VoteCast instead of VoteCastWithParams to maintain compatibility with Tally
        // emits the amount of incremental votes cast for the proposal, not the voting power cost or total votes on a proposal
        emit VoteCast(
            account_,
            proposalId,
            support,
            incrementalVotesUsed_,
            ""
        );
    }

    /**
     * @notice Vote on a proposal in the screening stage of the Distribution Period.
     * @param account_  The voting account.
     * @param proposal_ The current proposal being voted upon.
     * @param votes_    The amount of votes being cast.
     */
    function _screeningVote(
        address account_,
        Proposal storage proposal_,
        uint256 votes_
    ) internal {
        uint24 distributionId = proposal_.distributionId;

        // check that the voter has enough voting power to cast the vote
        if (
            screeningVotesCast[distributionId][account_] + votes_ > _getVotesScreening(distributionId, account_)
        ) revert InsufficientVotingPower();

        uint256[] storage currentTopTenProposals = _topTenProposals[distributionId];
        uint256 proposalId = proposal_.proposalId;

        // update proposal votes counter
        proposal_.votesReceived += SafeCast.toUint128(votes_);

        // check if proposal was already screened
        int256 indexInArray = _findProposalIndex(proposalId, currentTopTenProposals);
        uint256 screenedProposalsLength = currentTopTenProposals.length;

        // check if the proposal should be added to the top ten list for the first time
        if (screenedProposalsLength < 10 && indexInArray == -1) {
            currentTopTenProposals.push(proposalId);

            // sort top ten proposals
            _insertionSortProposalsByVotes(currentTopTenProposals, screenedProposalsLength);
        }
        else {
            // proposal is already in the array
            if (indexInArray != -1) {
                // re-sort top ten proposals to account for new vote totals
                _insertionSortProposalsByVotes(currentTopTenProposals, uint256(indexInArray));
            }
            // proposal isn't already in the array
            else if (_standardFundingProposals[currentTopTenProposals[screenedProposalsLength - 1]].votesReceived < proposal_.votesReceived) {
                // replace the least supported proposal with the new proposal
                currentTopTenProposals.pop();
                currentTopTenProposals.push(proposalId);

                // sort top ten proposals
                _insertionSortProposalsByVotes(currentTopTenProposals, screenedProposalsLength - 1);
            }
        }

        // record voters vote
        screeningVotesCast[proposal_.distributionId][account_] += votes_;

        // emit VoteCast instead of VoteCastWithParams to maintain compatibility with Tally
        emit VoteCast(
            account_,
            proposalId,
            1,
            votes_,
            ""
        );
    }

    /**
     * @notice Identify where in an array of proposalIds the proposal exists.
     * @dev    Only iterates through a maximum of 10 proposals that made it through the screening round.
     * @dev    Counters incremented in an unchecked block due to being bounded by array length.
     * @param  proposalId_ The proposalId to search for.
     * @param  array_      The array of proposalIds to search.
     * @return index_      The index of the proposalId in the array, else -1.
     */
    function _findProposalIndex(
        uint256 proposalId_,
        uint256[] memory array_
    ) internal pure returns (int256 index_) {
        index_ = -1; // default value indicating proposalId not in the array
        int256 arrayLength = int256(array_.length);

        for (int256 i = 0; i < arrayLength;) {
            // slither-disable-next-line incorrect-equality
            if (array_[uint256(i)] == proposalId_) {
                index_ = i;
                break;
            }

            unchecked { ++i; }
        }
    }

    /**
     * @notice Identify where in an array of FundingVoteParams structs the proposal exists.
     * @dev    Only iterates through a maximum of 10 proposals that made it through the screening round.
     * @dev    Counters incremented in an unchecked block due to being bounded by array length.
     * @param proposalId_ The proposalId to search for.
     * @param voteParams_ The array of FundingVoteParams structs to search.
     * @return index_ The index of the proposalId in the array, else -1.
     */
    function _findProposalIndexOfVotesCast(
        uint256 proposalId_,
        FundingVoteParams[] memory voteParams_
    ) internal pure returns (int256 index_) {
        index_ = -1; // default value indicating proposalId not in the array

        // since we are converting from uint256 to int256, we can safely assume that the value will not overflow
        int256 numVotesCast = int256(voteParams_.length);
        for (int256 i = 0; i < numVotesCast; ) {
            // slither-disable-next-line incorrect-equality
            if (voteParams_[uint256(i)].proposalId == proposalId_) {
                index_ = i;
                break;
            }

            unchecked { ++i; }
        }
    }

    /**
     * @notice Sort the 10 proposals which will make it through screening and move on to the funding round.
     * @dev    Implements the descending insertion sort algorithm.
     * @dev    Counters incremented in an unchecked block due to being bounded by array length.
     * @dev    Since we are converting from int256 to uint256, we can safely assume that the values will not overflow.
     * @param proposals_           The array of proposals to sort by votes received.
     * @param targetProposalIndex_ The targeted proposal index to insert in proposals array.
     */
    function _insertionSortProposalsByVotes(
        uint256[] storage proposals_,
        uint256 targetProposalIndex_
    ) internal {
        while (
            targetProposalIndex_ != 0
            &&
            _standardFundingProposals[proposals_[targetProposalIndex_]].votesReceived > _standardFundingProposals[proposals_[targetProposalIndex_ - 1]].votesReceived
        ) {
            // swap values if left item < right item
            uint256 temp = proposals_[targetProposalIndex_ - 1];

            proposals_[targetProposalIndex_ - 1] = proposals_[targetProposalIndex_];
            proposals_[targetProposalIndex_] = temp;

            unchecked { --targetProposalIndex_; }
        }
    }

    /**
     * @notice Sum the square of each vote cast by a voter.
     * @dev    Used to calculate if a voter has enough voting power to cast their votes.
     * @dev    Only iterates through a maximum of 10 proposals that made it through the screening round.
     * @dev    Counters incremented in an unchecked block due to being bounded by array length.
     * @param  votesCast_           The array of votes cast by a voter.
     * @return votesCastSumSquared_ The sum of the square of each vote cast.
     */
    function _sumSquareOfVotesCast(
        FundingVoteParams[] memory votesCast_
    ) internal pure returns (uint256 votesCastSumSquared_) {
        uint256 numVotesCast = votesCast_.length;

        for (uint256 i = 0; i < numVotesCast; ) {
            votesCastSumSquared_ += Maths.wpow(Maths.abs(votesCast_[i].votesUsed), 2);

            unchecked { ++i; }
        }
    }

    /**
     * @notice Check to see if a proposal is in the current funded slate hash of proposals.
     * @param  proposalId_ The proposalId to check.
     * @return             True if the proposal is in the it's distribution period's slate hash.
     */
    function _standardFundingVoteSucceeded(
        uint256 proposalId_
    ) internal view returns (bool) {
        uint24 distributionId = _standardFundingProposals[proposalId_].distributionId;
        return _findProposalIndex(proposalId_, _fundedProposalSlates[_distributions[distributionId].fundedSlateHash]) != -1;
    }

    /**
     * @notice Retrieve the number of votes available to an account in the current screening stage.
     * @param  distributionId_ The distribution id to screen votes for.
     * @param  account_        The account to retrieve votes for.
     * @return votes_          The number of votes available to an account in this screening stage.
     */
    function _getVotesScreening(uint24 distributionId_, address account_) internal view returns (uint256 votes_) {
        uint256 startBlock = _distributions[distributionId_].startBlock;

        // calculate voting weight based on the number of tokens held at the snapshot blocks of the screening stage
        votes_ = _getVotesAtSnapshotBlocks(
            account_,
            startBlock - VOTING_POWER_SNAPSHOT_DELAY,
            startBlock
        );
    }

    /**
     * @notice Retrieve the number of votes available to an account in the current funding stage.
     * @param  account_                The address of the voter to check.
     * @param  votingPower_            The voter's voting power in the funding round. Equal to the square of their tokens in the voting snapshot.
     * @param  remainingVotingPower_   The voter's remaining quadratic voting power in the given distribution period's funding round.
     * @param  screeningStageEndBlock_ The block number at which the screening stage ends.
     * @return votes_          The number of votes available to an account in this funding stage.
     */
    function _getVotesFunding(
        address account_,
        uint256 votingPower_,
        uint256 remainingVotingPower_,
        uint256 screeningStageEndBlock_
    ) internal view returns (uint256 votes_) {
        // voter has already allocated some of their budget this period
        if (votingPower_ != 0) {
            votes_ = remainingVotingPower_;
        }
        // voter hasn't yet called _castVote in this period
        else {
            votes_ = Maths.wpow(
            _getVotesAtSnapshotBlocks(
                account_,
                screeningStageEndBlock_ - VOTING_POWER_SNAPSHOT_DELAY,
                screeningStageEndBlock_
            ), 2);
        }
    }

    /*******************************/
    /*** External View Functions ***/
    /*******************************/

    /// @inheritdoc IStandardFunding
    function getDelegateReward(
        uint24 distributionId_,
        address voter_
    ) external view override returns (uint256 rewards_) {
        QuarterlyDistribution memory currentDistribution = _distributions[distributionId_];
        QuadraticVoter        memory voter               = _quadraticVoters[distributionId_][voter_];

        rewards_ = _getDelegateReward(currentDistribution, voter);
    }

    /// @inheritdoc IStandardFunding
    function getDistributionId() external view override returns (uint24) {
        return _currentDistributionId;
    }

    /// @inheritdoc IStandardFunding
    function getDistributionPeriodInfo(
        uint24 distributionId_
    ) external view override returns (uint24, uint48, uint48, uint128, uint256, bytes32) {
        return (
            _distributions[distributionId_].id,
            _distributions[distributionId_].startBlock,
            _distributions[distributionId_].endBlock,
            _distributions[distributionId_].fundsAvailable,
            _distributions[distributionId_].fundingVotePowerCast,
            _distributions[distributionId_].fundedSlateHash
        );
    }

    /// @inheritdoc IStandardFunding
    function getFundedProposalSlate(
        bytes32 slateHash_
    ) external view override returns (uint256[] memory) {
        return _fundedProposalSlates[slateHash_];
    }

    /// @inheritdoc IStandardFunding
    function getFundingPowerVotes(
        uint256 votingPower_
    ) external pure override returns (uint256) {
        return Maths.wsqrt(votingPower_);
    }

    /// @inheritdoc IStandardFunding
    function getFundingVotesCast(
        uint24 distributionId_,
        address account_
    ) external view override returns (FundingVoteParams[] memory) {
        return _quadraticVoters[distributionId_][account_].votesCast;
    }

    /// @inheritdoc IStandardFunding
    function getProposalInfo(
        uint256 proposalId_
    ) external view override returns (uint256, uint24, uint128, uint128, int128, bool) {
        return (
            _standardFundingProposals[proposalId_].proposalId,
            _standardFundingProposals[proposalId_].distributionId,
            _standardFundingProposals[proposalId_].votesReceived,
            _standardFundingProposals[proposalId_].tokensRequested,
            _standardFundingProposals[proposalId_].fundingVotesReceived,
            _standardFundingProposals[proposalId_].executed
        );
    }

    /// @inheritdoc IStandardFunding
    function getSlateHash(
        uint256[] calldata proposalIds_
    ) external pure override returns (bytes32) {
        return keccak256(abi.encode(proposalIds_));
    }

    /// @inheritdoc IStandardFunding
    function getTopTenProposals(
        uint24 distributionId_
    ) external view override returns (uint256[] memory) {
        return _topTenProposals[distributionId_];
    }

    /// @inheritdoc IStandardFunding
    function getVoterInfo(
        uint24 distributionId_,
        address account_
    ) external view override returns (uint128, uint128, uint256) {
        return (
            _quadraticVoters[distributionId_][account_].votingPower,
            _quadraticVoters[distributionId_][account_].remainingVotingPower,
            _quadraticVoters[distributionId_][account_].votesCast.length
        );
    }

    /// @inheritdoc IStandardFunding
    function getVotesFunding(
        uint24 distributionId_,
        address account_
    ) external view override returns (uint256 votes_) {
        QuarterlyDistribution memory currentDistribution = _distributions[distributionId_];
        QuadraticVoter        memory voter               = _quadraticVoters[currentDistribution.id][account_];

        uint256 screeningStageEndBlock = _getScreeningStageEndBlock(currentDistribution.endBlock);

        votes_ = _getVotesFunding(account_, voter.votingPower, voter.remainingVotingPower, screeningStageEndBlock);
    }

    /// @inheritdoc IStandardFunding
    function getVotesScreening(
        uint24 distributionId_,
        address account_
    ) external view override returns (uint256 votes_) {
        votes_ = _getVotesScreening(distributionId_, account_);
    }

}<|MERGE_RESOLUTION|>--- conflicted
+++ resolved
@@ -208,26 +208,17 @@
 
         for (uint i = 0; i < numFundedProposals; ) {
 
-<<<<<<< HEAD
-            totalTokenDistributed += proposal.tokensRequested;
-=======
-            totalTokensRequested += _standardFundingProposals[fundingProposalIds[i]].tokensRequested;
->>>>>>> 554ebed8
+            totalTokenDistributed += _standardFundingProposals[fundingProposalIds[i]].tokensRequested;
 
             unchecked { ++i; }
         }
 
-<<<<<<< HEAD
         uint256 totalDelegateRewards;
         // Increament totalTokenDistributed by delegate rewards if anyone has voted during funding voting
         if (_distributions[distributionId_].fundingVotePowerCast != 0) totalDelegateRewards = (fundsAvailable / 10);
 
         // readd non distributed tokens to the treasury
         treasury += (fundsAvailable - totalTokenDistributed - totalDelegateRewards);
-=======
-        // re-add non distributed tokens to the treasury
-        treasury += (fundsAvailable - totalTokensRequested);
->>>>>>> 554ebed8
 
         _isSurplusFundsUpdated[distributionId_] = true;
     }
