// SPDX-License-Identifier: MIT

pragma solidity 0.8.16;

import { IERC20 }      from "@oz/token/ERC20/IERC20.sol";
import { SafeERC20 }   from "@oz/token/ERC20/utils/SafeERC20.sol";
import { Checkpoints } from "@oz/utils/Checkpoints.sol";

import { Funding } from "./Funding.sol";

import { IStandardFunding } from "../interfaces/IStandardFunding.sol";

import { Maths } from "../libraries/Maths.sol";

abstract contract StandardFunding is Funding, IStandardFunding {

    using Checkpoints for Checkpoints.History;
    using SafeERC20 for IERC20;

    /***********************/
    /*** State Variables ***/
    /***********************/

    /**
     * @notice Maximum percentage of tokens that can be distributed by the treasury in a quarter.
     * @dev Stored as a Wad percentage.
     */
    uint256 internal constant GLOBAL_BUDGET_CONSTRAINT = 0.02 * 1e18;

    /**
     * @notice Length of the challengephase of the distribution period in blocks.
     * @dev    Roughly equivalent to the number of blocks in 7 days.
     * @dev    The period in which funded proposal slates can be checked in checkSlate.
     */
    uint256 internal constant CHALLENGE_PERIOD_LENGTH = 50400;

    /**
     * @notice Length of the distribution period in blocks.
     * @dev    Roughly equivalent to the number of blocks in 90 days.
     */
    uint256 internal constant DISTRIBUTION_PERIOD_LENGTH = 648000;

    /**
     * @notice Length of the funding phase of the distribution period in blocks.
     * @dev    Roughly equivalent to the number of blocks in 10 days.
     */
    uint256 internal constant FUNDING_PERIOD_LENGTH = 72000;

    /**
     * @notice ID of the current distribution period.
     * @dev Used to access information on the status of an ongoing distribution.
     * @dev Updated at the start of each quarter.
     */
    Checkpoints.History internal distributionIdCheckpoints;

    /**
     * @notice Mapping of quarterly distributions from the grant fund.
     * @dev distributionId => QuarterlyDistribution
     */
    mapping(uint256 => QuarterlyDistribution) internal distributions;

    /**
     * @dev Mapping of all proposals that have ever been submitted to the grant fund for screening.
     * @dev proposalId => Proposal
     */
    mapping(uint256 => Proposal) internal standardFundingProposals;

    /**
     * @dev Mapping of distributionId to a sorted array of 10 proposalIds with the most votes in the screening period.
     * @dev distribution.id => proposalId[]
     * @dev A new array is created for each distribution period
     */
    mapping(uint256 => uint256[]) internal topTenProposals;

    /**
     * @notice Mapping of a hash of a proposal slate to a list of funded proposals.
     * @dev slate hash => proposalId[]
     */
    mapping(bytes32 => uint256[]) internal fundedProposalSlates;

    /**
     * @notice Mapping of quarterly distributions to voters to a Quadratic Voter info struct.
     * @dev distributionId => voter address => QuadraticVoter 
     */
    mapping(uint256 => mapping(address => QuadraticVoter)) internal quadraticVoters;

    /**
     * @notice Mapping of distributionId to whether surplus funds from distribution updated into treasury
     * @dev distributionId => bool
    */
    mapping(uint256 => bool) internal isSurplusFundsUpdated;

    /**
     * @notice Mapping of distributionId to user address to whether user has claimed his delegate reward
     * @dev distributionId => address => bool
    */
    mapping(uint256 => mapping (address => bool)) public hasClaimedReward;

    /*****************************************/
    /*** Distribution Management Functions ***/
    /*****************************************/

    /**
     * @notice Get the block number at which this distribution period's challenge stage ends.
     * @param  distribution The quarterly distribution to get the challenge stage end block for.
     * @return The block number at which this distribution period's challenge stage ends.
    */
    function _getChallengeStageEndBlock(QuarterlyDistribution memory distribution) internal view returns (uint256) {
        return distribution.endBlock + CHALLENGE_PERIOD_LENGTH;
    }

    /**
     * @notice Get the block number at which this distribution period's screening stage ends.
     * @param  distribution The quarterly distribution to get the screening stage end block for.
     * @return The block number at which this distribution period's screening stage ends.
    */
    function _getScreeningStageEndBlock(QuarterlyDistribution memory distribution) internal view returns (uint256) {
        return distribution.endBlock - FUNDING_PERIOD_LENGTH;
    }

    /**
     * @notice Set a new DistributionPeriod Id.
     * @dev    Increments the previous Id nonce by 1, and sets a checkpoint at the calling block.number.
     * @return newId_ The new distribution period Id.
     */
    function _setNewDistributionId() private returns (uint256 newId_) {
        // retrieve current distribution Id
        uint256 currentDistributionId = distributionIdCheckpoints.latest();

        // set the current block number as the checkpoint for the current block
        (, newId_) = distributionIdCheckpoints.push(currentDistributionId + 1);
    }

    /**
     * @notice Updates Treasury with surplus funds from distribution.
     * @param distributionId_ distribution Id of updating distribution 
     */
    function _updateTreasury(uint256 distributionId_) private {
        QuarterlyDistribution memory currentDistribution =  distributions[distributionId_];
        uint256[] memory fundingProposalIds = fundedProposalSlates[currentDistribution.fundedSlateHash];
        uint256 totalTokensRequested;
        uint256 numFundedProposals = fundingProposalIds.length;

        for (uint i = 0; i < numFundedProposals; ) {
            Proposal memory proposal = standardFundingProposals[fundingProposalIds[i]];
            totalTokensRequested += proposal.tokensRequested;
            unchecked {
                ++i;
            }
        }
        // readd non distributed tokens to the treasury
        treasury += (currentDistribution.fundsAvailable - totalTokensRequested);
        isSurplusFundsUpdated[distributionId_] = true;
    }

    /// @inheritdoc IStandardFunding
    function startNewDistributionPeriod() external returns (uint256 newDistributionId_) {
        // check that there isn't currently an active distribution period
        uint256 currentDistributionId = distributionIdCheckpoints.latest();
        QuarterlyDistribution memory currentDistribution = distributions[currentDistributionId];
        if (block.number <= currentDistribution.endBlock) revert DistributionPeriodStillActive();

        // update Treasury with unused funds from last two distributions
        {   
            // Check if any last distribution exists and its challenge stage is over
            if ( currentDistributionId > 0 && (block.number > _getChallengeStageEndBlock(currentDistribution))) {
                // Add unused funds from last distribution to treasury
                _updateTreasury(currentDistributionId);
            }

            // checks if any second last distribution exist and its unused funds are not added into treasury
            if ( currentDistributionId > 1 && !isSurplusFundsUpdated[currentDistributionId - 1]) {
                // Add unused funds from second last distribution to treasury
                _updateTreasury(currentDistributionId - 1);
            }
        }

        // set the distribution period to start at the current block
        uint256 startBlock = block.number;
        uint256 endBlock = startBlock + DISTRIBUTION_PERIOD_LENGTH;

        // set new value for currentDistributionId
        newDistributionId_ = _setNewDistributionId();

        // create QuarterlyDistribution struct
        QuarterlyDistribution storage newDistributionPeriod = distributions[newDistributionId_];
        newDistributionPeriod.id              = newDistributionId_;
        newDistributionPeriod.startBlock      = startBlock;
        newDistributionPeriod.endBlock        = endBlock;
        uint256 gbc                           = Maths.wmul(treasury, GLOBAL_BUDGET_CONSTRAINT);  
        newDistributionPeriod.fundsAvailable  = gbc;

        // decrease the treasury by the amount that is held for allocation in the new distribution period
        treasury -= gbc;

        emit QuarterlyDistributionStarted(newDistributionId_, startBlock, endBlock);
    }

    /**
     * @notice Calculates the sum of funding votes allocated to a list of proposals.
     * @param  proposalIdSubset_ Array of proposal Ids to sum.
     * @return sum_ The sum of the funding votes across the given proposals.
     */
<<<<<<< HEAD
    function _sumBudgetAllocated(uint256[] memory proposalIdSubset_) internal view returns (uint256 sum_) {
        uint256 proposalSubsetLength = proposalIdSubset_.length;

        for (uint i = 0; i < proposalSubsetLength;) {
            sum_ += uint256(standardFundingProposals[proposalIdSubset_[i]].qvBudgetAllocated);
=======
    function _sumProposalFundingVotes(uint256[] memory proposalIdSubset_) internal view returns (uint256 sum_) {
        for (uint i = 0; i < proposalIdSubset_.length;) {
            sum_ += uint256(standardFundingProposals[proposalIdSubset_[i]].fundingVotesReceived);
>>>>>>> 1cf7daad

            unchecked {
                ++i;
            }
        }
    }

    /**
     * @notice Check an array of proposalIds for duplicate IDs.
     * @dev    Counters incremented in unchecked block due to being bounded by array length.
     * @param  proposalIds_ Array of proposal Ids to check.
     * @return Boolean indicating the presence of a duplicate. True if it has a duplicate; false if not.
     */
    function _hasDuplicates(uint256[] calldata proposalIds_) internal pure returns (bool) {
        uint256 numProposals = proposalIds_.length;
        for (uint i = 0; i < numProposals; ) {
            for (uint j = i + 1; j < numProposals; ) {
                if (proposalIds_[i] == proposalIds_[j]) return true;
                unchecked {
                    ++j;
                }
            }
            unchecked {
                ++i;
            }
        }
        return false;
    }

    /// @inheritdoc IStandardFunding
    function checkSlate(uint256[] calldata proposalIds_, uint256 distributionId_) external returns (bool) {
        QuarterlyDistribution storage currentDistribution = distributions[distributionId_];

        // check that the function is being called within the challenge period
        if (block.number <= currentDistribution.endBlock || block.number > _getChallengeStageEndBlock(currentDistribution)) {
            return false;
        }

        // check that the slate has no duplicates
        if (_hasDuplicates(proposalIds_)) return false;

        uint256 gbc = currentDistribution.fundsAvailable;
        uint256 sum = 0;
        uint256 totalTokensRequested = 0;
        uint256 numProposalsInSlate = proposalIds_.length;

        for (uint i = 0; i < numProposalsInSlate; ) {
            // check if Proposal is in the topTenProposals list
            if (_findProposalIndex(proposalIds_[i], topTenProposals[distributionId_]) == -1) return false;

            Proposal memory proposal = standardFundingProposals[proposalIds_[i]];

            // account for fundingVotesReceived possibly being negative
            if (proposal.fundingVotesReceived < 0) return false;

            // update counters
            sum += uint256(proposal.fundingVotesReceived);
            totalTokensRequested += proposal.tokensRequested;

            // check if slate of proposals exceeded budget constraint ( 90% of GBC )
            if (totalTokensRequested > (gbc * 9 / 10)) {
                return false;
            }

            unchecked {
                ++i;
            }
        }

        // get pointers for comparing proposal slates
        bytes32 currentSlateHash = currentDistribution.fundedSlateHash;
        bytes32 newSlateHash     = keccak256(abi.encode(proposalIds_));

        // check if slate of proposals is new top slate
        bool newTopSlate = currentSlateHash == 0 ||
            (currentSlateHash!= 0 && sum > _sumProposalFundingVotes(fundedProposalSlates[currentSlateHash]));

        // if slate of proposals is new top slate, update state
        if (newTopSlate) {
            uint256[] storage existingSlate = fundedProposalSlates[newSlateHash];
            for (uint i = 0; i < numProposalsInSlate; ) {
                // update list of proposals to fund
                existingSlate.push(proposalIds_[i]);

                unchecked {
                    ++i;
                }
            }

            // update hash to point to the new leading slate of proposals
            currentDistribution.fundedSlateHash = newSlateHash;
            emit FundedSlateUpdated(distributionId_, newSlateHash);
        }

        return newTopSlate;
    }

    /**
     * @notice Calculate the delegate rewards that have accrued to a given voter, in a given distribution period.
     * @dev    Voter must have voted in both the screening and funding stages, and is proportional to their share of votes across the stages.
     * @param  currentDistribution Struct of the distribution period to calculat rewards for.
     * @param  voter               Struct of the funding stages voter.
     * @return rewards_            The delegate rewards accrued to the voter.
     */
    function _getDelegateReward(QuarterlyDistribution memory currentDistribution, QuadraticVoter memory voter) internal pure returns (uint256 rewards_) {
        // calculate the total voting power available to the voter that was allocated in the funding stage
        uint256 votingPowerAllocatedByDelegatee = voter.votingPower - voter.remainingVotingPower;
        // if none of the voter's voting power was allocated, they recieve no rewards
        if (votingPowerAllocatedByDelegatee == 0) return 0;

        // calculate reward
        // delegateeReward = 10 % of GBC distributed as per delegatee Voting power allocated
        rewards_ = Maths.wdiv(
            Maths.wmul(
                currentDistribution.fundsAvailable,
                votingPowerAllocatedByDelegatee
            ),
            currentDistribution.fundingVotePowerCast
        ) / 10;
    }

    /// @inheritdoc IStandardFunding
    function claimDelegateReward(uint256 distributionId_) external returns(uint256 rewardClaimed_) {
        // Revert if delegatee didn't vote in screening stage 
        if(!hasVotedScreening[distributionId_][msg.sender]) revert DelegateRewardInvalid();

        QuarterlyDistribution memory currentDistribution = distributions[distributionId_];

        // Check if Challenge Period is still active 
        if(block.number < _getChallengeStageEndBlock(currentDistribution)) revert ChallengePeriodNotEnded();

        // check rewards haven't already been claimed
        if(hasClaimedReward[distributionId_][msg.sender]) revert RewardAlreadyClaimed();

        QuadraticVoter memory voter = quadraticVoters[distributionId_][msg.sender];

        // calculate rewards earned for voting
        rewardClaimed_ = _getDelegateReward(currentDistribution, voter);

        emit DelegateRewardClaimed(msg.sender, distributionId_, rewardClaimed_);

        hasClaimedReward[distributionId_][msg.sender] = true;

        // transfer rewards to delegatee
        IERC20(ajnaTokenAddress).safeTransfer(msg.sender, rewardClaimed_);
    }

    /**************************/
    /*** Proposal Functions ***/
    /**************************/

    /// @inheritdoc IStandardFunding
    function executeStandard(address[] memory targets_, uint256[] memory values_, bytes[] memory calldatas_, bytes32 descriptionHash_) external nonReentrant returns (uint256 proposalId_) {
        proposalId_ = hashProposal(targets_, values_, calldatas_, descriptionHash_);
        Proposal memory proposal = standardFundingProposals[proposalId_];

        // check that the distribution period has ended, and one week has passed to enable competing slates to be checked
        if (block.number <= _getChallengeStageEndBlock(distributions[proposal.distributionId])) revert ExecuteProposalInvalid();

        super.execute(targets_, values_, calldatas_, descriptionHash_);
        standardFundingProposals[proposalId_].executed = true;
    }

    /// @inheritdoc IStandardFunding
    function proposeStandard(
        address[] memory targets_,
        uint256[] memory values_,
        bytes[] memory calldatas_,
        string memory description_
    ) external returns (uint256 proposalId_) {
        proposalId_ = hashProposal(targets_, values_, calldatas_, keccak256(bytes(description_)));

        // check for duplicate proposals
        if (standardFundingProposals[proposalId_].proposalId != 0) revert ProposalAlreadyExists();

        QuarterlyDistribution memory currentDistribution = distributions[distributionIdCheckpoints.latest()];

        // cannot add new proposal after end of screening period
        // screening period ends 72000 blocks before end of distribution period, ~ 80 days.
        if (block.number > currentDistribution.endBlock - 72000) revert ScreeningPeriodEnded();

        // check params have matching lengths
        if (targets_.length != values_.length || targets_.length != calldatas_.length || targets_.length == 0) revert InvalidProposal();

        // store new proposal information
        Proposal storage newProposal = standardFundingProposals[proposalId_];
        newProposal.proposalId       = proposalId_;
        newProposal.distributionId   = currentDistribution.id;

        // check proposal parameters are valid and update tokensRequested
        newProposal.tokensRequested  = _validateCallDatas(targets_, values_, calldatas_);

        emit ProposalCreated(
            proposalId_,
            msg.sender,
            targets_,
            values_,
            new string[](targets_.length),
            calldatas_,
            block.number,
            distributions[newProposal.distributionId].endBlock,
            description_);
    }

    /************************/
    /*** Voting Functions ***/
    /************************/

    /**
     * @notice Sum the square of each vote cast by a voter.
     * @dev    Used to calculate if a voter has enough voting power to cast their votes.
     * @param  votesCast_           The array of votes cast by a voter.
     * @return votesCastSumSquared_ The sum of the square of each vote cast.
     */
    function _sumSquareOfVotesCast(FundingVoteParams[] memory votesCast_) internal pure returns (uint256 votesCastSumSquared_) {
        uint256 numVotesCast = votesCast_.length;
        for (uint256 i = 0; i < numVotesCast; ) {
            votesCastSumSquared_ += Maths.wpow(uint256(Maths.abs(votesCast_[i].votesUsed)), 2);

            unchecked {
                ++i;
            }
        }
    }

    /**
     * @notice Vote on a proposal in the funding stage of the Distribution Period.
     * @dev    Votes can be allocated to multiple proposals, quadratically, for or against.
     * @param  currentDistribution_  The current distribution period.
     * @param  proposal_             The current proposal being voted upon.
     * @param  account_              The voting account.
     * @param  voter_                The voter data struct tracking available votes.
     * @param  voteParams_           The amount of votes being allocated to the proposal. Not squared. If less than 0, vote is against.
     * @return incrementalVotesUsed_ The amount of funding stage votes allocated to the proposal.
     */
    function _fundingVote(QuarterlyDistribution storage currentDistribution_, Proposal storage proposal_, address account_, QuadraticVoter storage voter_, FundingVoteParams memory voteParams_) internal returns (uint256 incrementalVotesUsed_) {
        uint8  support = 1;
        uint256 proposalId = proposal_.proposalId;

        // determine if voter is voting for or against the proposal
        voteParams_.votesUsed < 0 ? support = 0 : support = 1;

        // the total amount of voting power used by the voter before this vote executes
        uint256 voterPowerUsedPreVote = voter_.votingPower - voter_.remainingVotingPower;

        // check that the voter hasn't already voted on a proposal by seeing if it's already in the votesCast array 
        int256 voteCastIndex = _findProposalIndexOfVotesCast(proposalId, voter_.votesCast);
        if (voteCastIndex != -1) {
            FundingVoteParams storage existingVote = voter_.votesCast[uint256(voteCastIndex)];

            // can't change the direction of a previous vote
            if (support == 0 && existingVote.votesUsed > 0 || support == 1 && existingVote.votesUsed < 0) {
                // if the vote is in the opposite direction of a previous vote,
                // and the proposal is already in the votesCast array, revert can't change direction
                revert FundingVoteInvalid();
            }
            else {
                // update the votes cast for the proposal
                existingVote.votesUsed += voteParams_.votesUsed;
            }
        }
        // add the newly cast vote to the voter's votesCast array
        else {
            voter_.votesCast.push(voteParams_);
        }

        // calculate the cumulative cost of all votes made by the voter
        uint256 cumulativeVotePowerUsed = _sumSquareOfVotesCast(voter_.votesCast);

        // check that the voter has enough voting power remaining to cast the vote
        if (cumulativeVotePowerUsed > voter_.votingPower) revert InsufficientVotingPower();

        // update voter voting power accumulator
        voter_.remainingVotingPower = voter_.votingPower - cumulativeVotePowerUsed;

        // calculate the change in voting power used by the voter in this vote in order to accurately track the total voting power used in the funding stage
        uint256 incrementalVotingPowerUsed = cumulativeVotePowerUsed - voterPowerUsedPreVote;

        // update accumulator for total voting power used in the funding stage in order to calculate delegate rewards
        currentDistribution_.fundingVotePowerCast += incrementalVotingPowerUsed;

        // update proposal vote tracking
        proposal_.fundingVotesReceived += voteParams_.votesUsed;

        // the incremental additional votes cast on the proposal
        // used as a return value and emit value
        incrementalVotesUsed_ = uint256(Maths.abs(voteParams_.votesUsed));

        // emit VoteCast instead of VoteCastWithParams to maintain compatibility with Tally
        // emits the amount of incremental votes cast for the proposal, not the voting power cost or total votes on a proposal
        emit VoteCast(account_, proposalId, support, incrementalVotesUsed_, "");
    }

    /**
     * @notice Vote on a proposal in the screening stage of the Distribution Period.
     * @param account_                The voting account.
     * @param proposal_               The current proposal being voted upon.
     * @param votes_                  The amount of votes being cast.
     * @return                        The amount of votes cast.
     */
    function _screeningVote(address account_, Proposal storage proposal_, uint256 votes_) internal returns (uint256) {
        if (hasVotedScreening[proposal_.distributionId][account_]) revert AlreadyVoted();

        uint256[] storage currentTopTenProposals = topTenProposals[proposal_.distributionId];

        // update proposal votes counter
        proposal_.votesReceived += votes_;

        // check if proposal was already screened
        int indexInArray = _findProposalIndex(proposal_.proposalId, currentTopTenProposals);
        uint256 screenedProposalsLength = currentTopTenProposals.length;

        // check if the proposal should be added to the top ten list for the first time
        if (screenedProposalsLength < 10 && indexInArray == -1) {
            currentTopTenProposals.push(proposal_.proposalId);

            // sort top ten proposals
            _insertionSortProposalsByVotes(currentTopTenProposals);
        }
        else {
            // proposal is already in the array
            if (indexInArray != -1) {
                currentTopTenProposals[uint256(indexInArray)] = proposal_.proposalId;

                // sort top ten proposals
                _insertionSortProposalsByVotes(currentTopTenProposals);
            }
            // proposal isn't already in the array
            else if(standardFundingProposals[currentTopTenProposals[screenedProposalsLength - 1]].votesReceived < proposal_.votesReceived) {
                // replace least supported proposal with the new proposal
                currentTopTenProposals.pop();
                currentTopTenProposals.push(proposal_.proposalId);

                // sort top ten proposals
                _insertionSortProposalsByVotes(currentTopTenProposals);
            }
        }

        // record voters vote
        hasVotedScreening[proposal_.distributionId][account_] = true;

        // vote for the given proposal
        return super._castVote(proposal_.proposalId, account_, 1, "", "");
    }

    /**
     * @notice Check to see if a proposal is in the current funded slate hash of proposals.
     * @param  proposalId_ The proposalId to check.
     * @return             True if the proposal is in the it's distribution period's slate hash.
     */
    function _standardFundingVoteSucceeded(uint256 proposalId_) internal view returns (bool) {
        Proposal memory proposal = standardFundingProposals[proposalId_];
        uint256 distributionId = proposal.distributionId;
        return _findProposalIndex(proposalId_, fundedProposalSlates[distributions[distributionId].fundedSlateHash]) != -1;
    }

    /**************************/
    /*** External Functions ***/
    /**************************/

    /// @inheritdoc IStandardFunding
    function getDelegateReward(uint256 distributionId_, address voter_) external view returns (uint256 rewards_) {
        QuarterlyDistribution memory currentDistribution = distributions[distributionId_];
        QuadraticVoter memory voter = quadraticVoters[distributionId_][voter_];

        rewards_ = _getDelegateReward(currentDistribution, voter);
    }

    /// @inheritdoc IStandardFunding
    function getDistributionIdAtBlock(uint256 blockNumber) external view returns (uint256) {
        return distributionIdCheckpoints.getAtBlock(blockNumber);
    }

    /// @inheritdoc IStandardFunding
    function getDistributionId() external view returns (uint256) {
        return distributionIdCheckpoints.latest();
    }

    /// @inheritdoc IStandardFunding
    function getDistributionPeriodInfo(uint256 distributionId_) external view returns (uint256, uint256, uint256, uint256, uint256, bytes32) {
        QuarterlyDistribution memory distribution = distributions[distributionId_];
        return (
            distribution.id,
            distribution.fundingVotePowerCast,
            distribution.startBlock,
            distribution.endBlock,
            distribution.fundsAvailable,
            distribution.fundedSlateHash
        );
    }

    /// @inheritdoc IStandardFunding
    function getFundedProposalSlate(bytes32 slateHash_) external view returns (uint256[] memory) {
        return fundedProposalSlates[slateHash_];
    }

    /// @inheritdoc IStandardFunding
    function getFundingPowerVotes(uint256 votingPower) external pure returns (uint256) {
        return Maths.wsqrt(votingPower);
    }

    /// @inheritdoc IStandardFunding
    function getSlateHash(uint256[] calldata proposalIds_) external pure returns (bytes32) {
        return keccak256(abi.encode(proposalIds_));
    }

    /// @inheritdoc IStandardFunding
    function getProposalInfo(uint256 proposalId_) external view returns (uint256, uint256, uint256, uint256, int256, bool) {
        Proposal memory proposal = standardFundingProposals[proposalId_];
        return (
            proposal.proposalId,
            proposal.distributionId,
            proposal.votesReceived,
            proposal.tokensRequested,
            proposal.fundingVotesReceived,
            proposal.executed
        );
    }

    /// @inheritdoc IStandardFunding
    function getTopTenProposals(uint256 distributionId_) external view returns (uint256[] memory) {
        return topTenProposals[distributionId_];
    }

    /// @inheritdoc IStandardFunding
    function getVoterInfo(uint256 distributionId_, address account_) external view returns (uint256, uint256, uint256) {
        QuadraticVoter memory voter = quadraticVoters[distributionId_][account_];
        return (
            voter.votingPower,
            voter.remainingVotingPower,
            voter.votesCast.length
        );
    }

    /// @inheritdoc IStandardFunding
    function maximumQuarterlyDistribution() external view returns (uint256) {
        return Maths.wmul(treasury, GLOBAL_BUDGET_CONSTRAINT);
    }

    /*************************/
    /*** Sorting Functions ***/
    /*************************/

    /**
     * @notice Identify where in an array of proposalIds the proposal exists.
     * @param proposalId The proposalId to search for.
     * @param array The array of proposalIds to search.
     * @return index_ The index of the proposalId in the array, else -1.
     */
    function _findProposalIndex(uint256 proposalId, uint256[] memory array) internal pure returns (int256 index_) {
        index_ = -1; // default value indicating proposalId not in the array
        int256 arrayLength = int256(array.length);

        for (int256 i = 0; i < arrayLength;) {
            //slither-disable-next-line incorrect-equality
            if (array[uint256(i)] == proposalId) {
                index_ = i;
                break;
            }

            unchecked {
                ++i;
            }
        }
    }

    /**
     * @notice Identify where in an array of FundingVoteParams structs the proposal exists.
     * @param proposalId_ The proposalId to search for.
     * @param voteParams_ The array of FundingVoteParams structs to search.
     * @return index_ The index of the proposalId in the array, else -1.
     */
    function _findProposalIndexOfVotesCast(uint256 proposalId_, FundingVoteParams[] memory voteParams_) internal pure returns (int256 index_) {
        index_ = -1; // default value indicating proposalId not in the array

        int256 numVotesCast = int256(voteParams_.length);
        for (int256 i = 0; i < numVotesCast; ) {
            //slither-disable-next-line incorrect-equality
            if (voteParams_[uint256(i)].proposalId == proposalId_) {
                index_ = i;
                break;
            }

            unchecked {
                ++i;
            }
        }
    }

    /**
     * @notice Sort the 10 proposals which will make it through screening and move on to the funding round.
     * @dev    Implements the descending insertion sort algorithm.
     */
    function _insertionSortProposalsByVotes(uint256[] storage arr) internal {
        int256 arrayLength = int256(arr.length);

        for (int i = 1; i < arrayLength; i++) {
            Proposal memory key = standardFundingProposals[arr[uint(i)]];
            int j = i;

            while (j > 0 && key.votesReceived > standardFundingProposals[arr[uint(j - 1)]].votesReceived) {
                // swap values if left item < right item
                uint256 temp = arr[uint(j - 1)];
                arr[uint(j - 1)] = arr[uint(j)];
                arr[uint(j)] = temp;

                j--;
            }
        }
    }

}<|MERGE_RESOLUTION|>--- conflicted
+++ resolved
@@ -105,7 +105,7 @@
      * @param  distribution The quarterly distribution to get the challenge stage end block for.
      * @return The block number at which this distribution period's challenge stage ends.
     */
-    function _getChallengeStageEndBlock(QuarterlyDistribution memory distribution) internal view returns (uint256) {
+    function _getChallengeStageEndBlock(QuarterlyDistribution memory distribution) internal pure returns (uint256) {
         return distribution.endBlock + CHALLENGE_PERIOD_LENGTH;
     }
 
@@ -114,7 +114,7 @@
      * @param  distribution The quarterly distribution to get the screening stage end block for.
      * @return The block number at which this distribution period's screening stage ends.
     */
-    function _getScreeningStageEndBlock(QuarterlyDistribution memory distribution) internal view returns (uint256) {
+    function _getScreeningStageEndBlock(QuarterlyDistribution memory distribution) internal pure returns (uint256) {
         return distribution.endBlock - FUNDING_PERIOD_LENGTH;
     }
 
@@ -201,17 +201,9 @@
      * @param  proposalIdSubset_ Array of proposal Ids to sum.
      * @return sum_ The sum of the funding votes across the given proposals.
      */
-<<<<<<< HEAD
-    function _sumBudgetAllocated(uint256[] memory proposalIdSubset_) internal view returns (uint256 sum_) {
-        uint256 proposalSubsetLength = proposalIdSubset_.length;
-
-        for (uint i = 0; i < proposalSubsetLength;) {
-            sum_ += uint256(standardFundingProposals[proposalIdSubset_[i]].qvBudgetAllocated);
-=======
     function _sumProposalFundingVotes(uint256[] memory proposalIdSubset_) internal view returns (uint256 sum_) {
         for (uint i = 0; i < proposalIdSubset_.length;) {
             sum_ += uint256(standardFundingProposals[proposalIdSubset_[i]].fundingVotesReceived);
->>>>>>> 1cf7daad
 
             unchecked {
                 ++i;
