// SPDX-License-Identifier: MIT

pragma solidity 0.8.18;

import { IERC20 }    from "@oz/token/ERC20/IERC20.sol";
import { SafeCast }  from "@oz/utils/math/SafeCast.sol";
import { SafeERC20 } from "@oz/token/ERC20/utils/SafeERC20.sol";

import { Funding } from "./Funding.sol";

import { IStandardFunding } from "../interfaces/IStandardFunding.sol";

import { Maths } from "../libraries/Maths.sol";

abstract contract StandardFunding is Funding, IStandardFunding {

    using SafeERC20 for IERC20;

    /*****************/
    /*** Constants ***/
    /*****************/

    /**
     * @notice Maximum percentage of tokens that can be distributed by the treasury in a quarter.
     * @dev Stored as a Wad percentage.
     */
    uint256 internal constant GLOBAL_BUDGET_CONSTRAINT = 0.03 * 1e18;

    /**
     * @notice Length of the challengephase of the distribution period in blocks.
     * @dev    Roughly equivalent to the number of blocks in 7 days.
     * @dev    The period in which funded proposal slates can be checked in updateSlate.
     */
    uint256 internal constant CHALLENGE_PERIOD_LENGTH = 50400;

    /**
     * @notice Length of the distribution period in blocks.
     * @dev    Roughly equivalent to the number of blocks in 90 days.
     */
    uint48 internal constant DISTRIBUTION_PERIOD_LENGTH = 648000;

    /**
     * @notice Length of the funding phase of the distribution period in blocks.
     * @dev    Roughly equivalent to the number of blocks in 10 days.
     */
    uint256 internal constant FUNDING_PERIOD_LENGTH = 72000;

    /**
     * @notice Keccak hash of a prefix string for standard funding mechanism
     */
    bytes32 internal constant DESCRIPTION_PREFIX_HASH_STANDARD = keccak256(bytes("Standard Funding: "));

    /***********************/
    /*** State Variables ***/
    /***********************/

    /**
     * @notice ID of the current distribution period.
     * @dev Used to access information on the status of an ongoing distribution.
     * @dev Updated at the start of each quarter.
     * @dev Monotonically increases by one per period.
     */
    uint24 internal _currentDistributionId = 0;

    /**
     * @notice Mapping of quarterly distributions from the grant fund.
     * @dev distributionId => QuarterlyDistribution
     */
    mapping(uint24 => QuarterlyDistribution) internal _distributions;

    /**
     * @dev Mapping of all proposals that have ever been submitted to the grant fund for screening.
     * @dev proposalId => Proposal
     */
    mapping(uint256 => Proposal) internal _standardFundingProposals;

    /**
     * @dev Mapping of distributionId to a sorted array of 10 proposalIds with the most votes in the screening period.
     * @dev distribution.id => proposalId[]
     * @dev A new array is created for each distribution period
     */
    mapping(uint256 => uint256[]) internal _topTenProposals;

    /**
     * @notice Mapping of a hash of a proposal slate to a list of funded proposals.
     * @dev slate hash => proposalId[]
     */
    mapping(bytes32 => uint256[]) internal _fundedProposalSlates;

    /**
     * @notice Mapping of quarterly distributions to voters to a Quadratic Voter info struct.
     * @dev distributionId => voter address => QuadraticVoter 
     */
    mapping(uint256 => mapping(address => QuadraticVoter)) internal _quadraticVoters;

    /**
     * @notice Mapping of distributionId to whether surplus funds from distribution updated into treasury
     * @dev distributionId => bool
    */
    mapping(uint256 => bool) internal _isSurplusFundsUpdated;

    /**
     * @notice Mapping of distributionId to user address to whether user has claimed his delegate reward
     * @dev distributionId => address => bool
    */
    mapping(uint256 => mapping(address => bool)) public hasClaimedReward;

    /**
     * @notice Mapping of distributionId to user address to total votes cast on screening stage proposals.
     * @dev distributionId => address => uint256
    */
    mapping(uint256 => mapping(address => uint256)) public screeningVotesCast;

    /**************************************************/
    /*** Distribution Management Functions External ***/
    /**************************************************/

    /// @inheritdoc IStandardFunding
    function startNewDistributionPeriod() external override returns (uint24 newDistributionId_) {
        uint24  currentDistributionId       = _currentDistributionId;
        uint256 currentDistributionEndBlock = _distributions[currentDistributionId].endBlock;

        // check that there isn't currently an active distribution period
        if (block.number <= currentDistributionEndBlock) revert DistributionPeriodStillActive();

        // update Treasury with unused funds from last two distributions
        {
            // Check if any last distribution exists and its challenge stage is over
            if (currentDistributionId > 0 && (block.number > _getChallengeStageEndBlock(currentDistributionEndBlock))) {
                // Add unused funds from last distribution to treasury
                _updateTreasury(currentDistributionId);
            }

            // checks if any second last distribution exist and its unused funds are not added into treasury
            if (currentDistributionId > 1 && !_isSurplusFundsUpdated[currentDistributionId - 1]) {
                // Add unused funds from second last distribution to treasury
                _updateTreasury(currentDistributionId - 1);
            }
        }

        // set the distribution period to start at the current block
        uint48 startBlock = SafeCast.toUint48(block.number);
        uint48 endBlock = startBlock + DISTRIBUTION_PERIOD_LENGTH;

        // set new value for currentDistributionId
        newDistributionId_ = _setNewDistributionId();

        // create QuarterlyDistribution struct
        QuarterlyDistribution storage newDistributionPeriod = _distributions[newDistributionId_];
        newDistributionPeriod.id              = newDistributionId_;
        newDistributionPeriod.startBlock      = startBlock;
        newDistributionPeriod.endBlock        = endBlock;
        uint256 gbc                           = Maths.wmul(treasury, GLOBAL_BUDGET_CONSTRAINT);
        newDistributionPeriod.fundsAvailable  = SafeCast.toUint128(gbc);

        // decrease the treasury by the amount that is held for allocation in the new distribution period
        treasury -= gbc;

        emit QuarterlyDistributionStarted(
            newDistributionId_,
            startBlock,
            endBlock
        );
    }

    /**************************************************/
    /*** Distribution Management Functions Internal ***/
    /**************************************************/

    /**
     * @notice Get the block number at which this distribution period's challenge stage ends.
     * @param  endBlock_ The end block of quarterly distribution to get the challenge stage end block for.
     * @return The block number at which this distribution period's challenge stage ends.
    */
    function _getChallengeStageEndBlock(
        uint256 endBlock_
    ) internal pure returns (uint256) {
        return endBlock_ + CHALLENGE_PERIOD_LENGTH;
    }

    /**
     * @notice Get the block number at which this distribution period's screening stage ends.
     * @param  endBlock_ The end block of quarterly distribution to get the screening stage end block for.
     * @return The block number at which this distribution period's screening stage ends.
    */
    function _getScreeningStageEndBlock(
        uint256 endBlock_
    ) internal pure returns (uint256) {
        return endBlock_ - FUNDING_PERIOD_LENGTH;
    }

    /**
     * @notice Updates Treasury with surplus funds from distribution.
     * @dev    Counters incremented in an unchecked block due to being bounded by array length of at most 10.
     * @param distributionId_ distribution Id of updating distribution 
     */
    function _updateTreasury(
        uint24 distributionId_
    ) private {
        QuarterlyDistribution storage distribution = _distributions[distributionId_];
        bytes32 fundedSlateHash = distribution.fundedSlateHash;
        uint256 fundsAvailable  = distribution.fundsAvailable;

        uint256[] storage fundingProposalIds = _fundedProposalSlates[fundedSlateHash];

        uint256 totalTokensRequested;
        uint256 numFundedProposals = fundingProposalIds.length;

<<<<<<< HEAD
        for (uint i = 0; i < numFundedProposals; ) {
=======
        for (uint256 i = 0; i < numFundedProposals; ) {
            Proposal memory proposal = _standardFundingProposals[fundingProposalIds[i]];
>>>>>>> d405036d

            totalTokensRequested += _standardFundingProposals[fundingProposalIds[i]].tokensRequested;

            unchecked { ++i; }
        }

        // re-add non distributed tokens to the treasury
        treasury += (fundsAvailable - totalTokensRequested);

        _isSurplusFundsUpdated[distributionId_] = true;
    }

    /**
     * @notice Set a new DistributionPeriod Id.
     * @dev    Increments the previous Id nonce by 1.
     * @return newId_ The new distribution period Id.
     */
    function _setNewDistributionId() private returns (uint24 newId_) {
        newId_ = _currentDistributionId += 1;
    }

    /************************************/
    /*** Delegation Rewards Functions ***/
    /************************************/

    /// @inheritdoc IStandardFunding
    function claimDelegateReward(
        uint24 distributionId_
    ) external override returns(uint256 rewardClaimed_) {
        // Revert if delegatee didn't vote in screening stage
        if(screeningVotesCast[distributionId_][msg.sender] == 0) revert DelegateRewardInvalid();

        QuarterlyDistribution memory currentDistribution = _distributions[distributionId_];

        // Check if Challenge Period is still active
        if(block.number <= _getChallengeStageEndBlock(currentDistribution.endBlock)) revert ChallengePeriodNotEnded();

        // check rewards haven't already been claimed
        if(hasClaimedReward[distributionId_][msg.sender]) revert RewardAlreadyClaimed();

        QuadraticVoter memory voter = _quadraticVoters[distributionId_][msg.sender];

        // calculate rewards earned for voting
        rewardClaimed_ = _getDelegateReward(currentDistribution, voter);

        hasClaimedReward[distributionId_][msg.sender] = true;

        emit DelegateRewardClaimed(
            msg.sender,
            distributionId_,
            rewardClaimed_
        );

        // transfer rewards to delegatee
        if (rewardClaimed_ != 0) IERC20(ajnaTokenAddress).safeTransfer(msg.sender, rewardClaimed_);
    }

    /**
     * @notice Calculate the delegate rewards that have accrued to a given voter, in a given distribution period.
     * @dev    Voter must have voted in both the screening and funding stages, and is proportional to their share of votes across the stages.
     * @param  currentDistribution_ Struct of the distribution period to calculate rewards for.
     * @param  voter_               Struct of the funding stages voter.
     * @return rewards_             The delegate rewards accrued to the voter.
     */
    function _getDelegateReward(
        QuarterlyDistribution memory currentDistribution_,
        QuadraticVoter memory voter_
    ) internal pure returns (uint256 rewards_) {
        // calculate the total voting power available to the voter that was allocated in the funding stage
        uint256 votingPowerAllocatedByDelegatee = voter_.votingPower - voter_.remainingVotingPower;

        // if none of the voter's voting power was allocated, they receive no rewards
        if (votingPowerAllocatedByDelegatee != 0) {
            // calculate reward
            // delegateeReward = 10 % of GBC distributed as per delegatee Voting power allocated
            rewards_ = Maths.wdiv(
                Maths.wmul(
                    currentDistribution_.fundsAvailable,
                    votingPowerAllocatedByDelegatee
                ),
                currentDistribution_.fundingVotePowerCast
            ) / 10;
        }
    }

    /***********************************/
    /*** Proposal Functions External ***/
    /***********************************/

    /// @inheritdoc IStandardFunding
    function updateSlate(
        uint256[] calldata proposalIds_,
        uint24 distributionId_
    ) external override returns (bool newTopSlate_) {
        QuarterlyDistribution storage currentDistribution = _distributions[distributionId_];

        // store number of proposals for reduced gas cost of iterations
        uint256 numProposalsInSlate = proposalIds_.length;

        // check the each proposal in the slate is valid, and get the sum of the proposals fundingVotesReceived
        uint256 sum = _validateSlate(
            distributionId_,
            currentDistribution.endBlock,
            currentDistribution.fundsAvailable,
            proposalIds_,
            numProposalsInSlate
        );

        // get pointers for comparing proposal slates
        bytes32 currentSlateHash = currentDistribution.fundedSlateHash;
        bytes32 newSlateHash     = keccak256(abi.encode(proposalIds_));

        // check if slate of proposals is better than the existing slate, and is thus the new top slate
        newTopSlate_ = currentSlateHash == 0 || sum > _sumProposalFundingVotes(_fundedProposalSlates[currentSlateHash]);

        // if slate of proposals is new top slate, update state
        if (newTopSlate_) {
            uint256[] storage existingSlate = _fundedProposalSlates[newSlateHash];

            for (uint256 i = 0; i < numProposalsInSlate; ) {

                // update list of proposals to fund
                existingSlate.push(proposalIds_[i]);

                unchecked { ++i; }
            }

            // update hash to point to the new leading slate of proposals
            currentDistribution.fundedSlateHash = newSlateHash;

            emit FundedSlateUpdated(
                distributionId_,
                newSlateHash
            );
        }
    }

    /// @inheritdoc IStandardFunding
    function executeStandard(
        address[] memory targets_,
        uint256[] memory values_,
        bytes[] memory calldatas_,
        bytes32 descriptionHash_
    ) external nonReentrant override returns (uint256 proposalId_) {
        proposalId_ = _hashProposal(targets_, values_, calldatas_, keccak256(abi.encode(DESCRIPTION_PREFIX_HASH_STANDARD, descriptionHash_)));
        Proposal storage proposal = _standardFundingProposals[proposalId_];

        uint24 distributionId = proposal.distributionId;

        // check that the distribution period has ended, and one week has passed to enable competing slates to be checked
        if (block.number <= _getChallengeStageEndBlock(_distributions[distributionId].endBlock)) revert ExecuteProposalInvalid();

        // check proposal is successful and hasn't already been executed
        if (!_standardFundingVoteSucceeded(proposalId_) || proposal.executed) revert ProposalNotSuccessful();

        proposal.executed = true;

        _execute(proposalId_, targets_, values_, calldatas_);
    }

    /// @inheritdoc IStandardFunding
    function proposeStandard(
        address[] memory targets_,
        uint256[] memory values_,
        bytes[] memory calldatas_,
        string memory description_
    ) external override returns (uint256 proposalId_) {
        proposalId_ = _hashProposal(targets_, values_, calldatas_, keccak256(abi.encode(DESCRIPTION_PREFIX_HASH_STANDARD, keccak256(bytes(description_)))));

        Proposal storage newProposal = _standardFundingProposals[proposalId_];

        // check for duplicate proposals
        if (newProposal.proposalId != 0) revert ProposalAlreadyExists();

        QuarterlyDistribution storage currentDistribution = _distributions[_currentDistributionId];

        // cannot add new proposal after end of screening period
        // screening period ends 72000 blocks before end of distribution period, ~ 80 days.
        if (block.number > _getScreeningStageEndBlock(currentDistribution.endBlock)) revert ScreeningPeriodEnded();

        // store new proposal information
        newProposal.proposalId      = proposalId_;
        newProposal.distributionId  = currentDistribution.id;
        newProposal.tokensRequested = _validateCallDatas(targets_, values_, calldatas_); // check proposal parameters are valid and update tokensRequested

        // revert if proposal requested more tokens than are available in the distribution period
        if (newProposal.tokensRequested > (currentDistribution.fundsAvailable * 9 / 10)) revert InvalidProposal();

        emit ProposalCreated(
            proposalId_,
            msg.sender,
            targets_,
            values_,
            new string[](targets_.length),
            calldatas_,
            block.number,
            currentDistribution.endBlock,
            description_
        );
    }

    /***********************************/
    /*** Proposal Functions Internal ***/
    /***********************************/

    /**
     * @notice Check the validity of a potential slate of proposals to execute, and sum the slate's fundingVotesReceived.
     * @dev    Only iterates through a maximum of 10 proposals that made it through both voting stages.
     * @dev    Counters incremented in an unchecked block due to being bounded by array length.
     * @param  distributionId_                   Id of the distribution period to check the slate for.
     * @param  endBlock                          End block of the distribution period.
     * @param  distributionPeriodFundsAvailable_ Funds available for distribution in the distribution period.
     * @param  proposalIds_                      Array of proposal Ids to check.
     * @param  numProposalsInSlate_              Number of proposals in the slate.
     * @return sum_                              The total funding votes received by all proposals in the proposed slate.
     */
    function _validateSlate(uint24 distributionId_, uint256 endBlock, uint256 distributionPeriodFundsAvailable_, uint256[] calldata proposalIds_, uint256 numProposalsInSlate_) internal view returns (uint256 sum_) {
        // check that the function is being called within the challenge period
        if (block.number <= endBlock || block.number > _getChallengeStageEndBlock(endBlock)) {
            revert InvalidProposalSlate();
        }

        // check that the slate has no duplicates
        if (_hasDuplicates(proposalIds_)) revert InvalidProposalSlate();

        uint256 gbc = distributionPeriodFundsAvailable_;
        uint256 totalTokensRequested = 0;

        // check each proposal in the slate is valid
        for (uint256 i = 0; i < numProposalsInSlate_; ) {
            Proposal memory proposal = _standardFundingProposals[proposalIds_[i]];

            // check if Proposal is in the topTenProposals list
            if (
                _findProposalIndex(proposalIds_[i], _topTenProposals[distributionId_]) == -1
            ) revert InvalidProposalSlate();

            // account for fundingVotesReceived possibly being negative
            if (proposal.fundingVotesReceived < 0) revert InvalidProposalSlate();

            // update counters
            // since we are converting from int128 to uint128, we can safely assume that the value will not overflow
            sum_ += uint128(proposal.fundingVotesReceived);
            totalTokensRequested += proposal.tokensRequested;

            unchecked { ++i; }
        }

        // check if slate of proposals exceeded budget constraint ( 90% of GBC )
        if (totalTokensRequested > (gbc * 9 / 10)) revert InvalidProposalSlate();
    }

    /**
     * @notice Check an array of proposalIds for duplicate IDs.
     * @dev    Only iterates through a maximum of 10 proposals that made it through the screening round.
     * @dev    Counters incremented in an unchecked block due to being bounded by array length.
     * @param  proposalIds_ Array of proposal Ids to check.
     * @return Boolean indicating the presence of a duplicate. True if it has a duplicate; false if not.
     */
    function _hasDuplicates(
        uint256[] calldata proposalIds_
    ) internal pure returns (bool) {
        uint256 numProposals = proposalIds_.length;

        for (uint256 i = 0; i < numProposals; ) {
            for (uint256 j = i + 1; j < numProposals; ) {
                if (proposalIds_[i] == proposalIds_[j]) return true;

                unchecked { ++j; }
            }

            unchecked { ++i; }

        }
        return false;
    }

    /**
     * @notice Calculates the sum of funding votes allocated to a list of proposals.
     * @dev    Only iterates through a maximum of 10 proposals that made it through the screening round.
     * @dev    Counters incremented in an unchecked block due to being bounded by array length of at most 10.
     * @param  proposalIdSubset_ Array of proposal Ids to sum.
     * @return sum_ The sum of the funding votes across the given proposals.
     */
    function _sumProposalFundingVotes(
        uint256[] memory proposalIdSubset_
    ) internal view returns (uint128 sum_) {
<<<<<<< HEAD
        uint256 noOfProposals = proposalIdSubset_.length;

        for (uint i = 0; i < noOfProposals;) {
=======
        for (uint256 i = 0; i < proposalIdSubset_.length;) {
>>>>>>> d405036d
            // since we are converting from int128 to uint128, we can safely assume that the value will not overflow
            sum_ += uint128(_standardFundingProposals[proposalIdSubset_[i]].fundingVotesReceived);

            unchecked { ++i; }
        }
    }

    /**
     * @notice Get the current ProposalState of a given proposal.
     * @dev    Used by GrantFund.state() for analytics compatibility purposes.
     * @param  proposalId_ The ID of the proposal being checked.
     * @return The proposals status in the ProposalState enum.
     */
    function _getStandardProposalState(uint256 proposalId_) internal view returns (ProposalState) {
        Proposal memory proposal = _standardFundingProposals[proposalId_];

        if (proposal.executed)                                                     return ProposalState.Executed;
        else if (_distributions[proposal.distributionId].endBlock >= block.number) return ProposalState.Active;
        else if (_standardFundingVoteSucceeded(proposalId_))                      return ProposalState.Succeeded;
        else                                                                       return ProposalState.Defeated;
    }

    /*********************************/
    /*** Voting Functions External ***/
    /*********************************/

    /// @inheritdoc IStandardFunding
    function fundingVote(
        FundingVoteParams[] memory voteParams_
    ) external override returns (uint256 votesCast_) {
        uint24 currentDistributionId = _currentDistributionId;

        QuarterlyDistribution storage currentDistribution = _distributions[currentDistributionId];
        QuadraticVoter        storage voter               = _quadraticVoters[currentDistributionId][msg.sender];

        uint256 endBlock = currentDistribution.endBlock;

        uint256 screeningStageEndBlock = _getScreeningStageEndBlock(endBlock);

        // check that the funding stage is active
        if (block.number <= screeningStageEndBlock || block.number > endBlock) revert InvalidVote();

        uint128 votingPower = voter.votingPower;

        // if this is the first time a voter has attempted to vote this period,
        // set initial voting power and remaining voting power
        if (votingPower == 0) {

            // calculate the voting power available to the voting power in this funding stage
            uint128 newVotingPower = SafeCast.toUint128(
                _getVotesFunding(
                    msg.sender,
                    votingPower,
                    voter.remainingVotingPower,
                    screeningStageEndBlock
                )
            );

            voter.votingPower          = newVotingPower;
            voter.remainingVotingPower = newVotingPower;
        }

        uint256 numVotesCast = voteParams_.length;

        for (uint256 i = 0; i < numVotesCast; ) {
            Proposal storage proposal = _standardFundingProposals[voteParams_[i].proposalId];

            // check that the proposal is part of the current distribution period
            if (proposal.distributionId != currentDistributionId) revert InvalidVote();

            // check that the proposal being voted on is in the top ten screened proposals
            if (
                _findProposalIndex(voteParams_[i].proposalId, _topTenProposals[currentDistributionId]) == -1
            ) revert InvalidVote();

            // cast each successive vote
            votesCast_ += _fundingVote(
                currentDistribution,
                proposal,
                msg.sender,
                voter,
                voteParams_[i]
            );

            unchecked { ++i; }
        }
    }

    /// @inheritdoc IStandardFunding
    function screeningVote(
        ScreeningVoteParams[] memory voteParams_
    ) external override returns (uint256 votesCast_) {
        QuarterlyDistribution storage currentDistribution = _distributions[_currentDistributionId];

        // check screening stage is active
        if (
            block.number < currentDistribution.startBlock
            ||
            block.number > _getScreeningStageEndBlock(currentDistribution.endBlock)
        ) revert InvalidVote();

        uint256 numVotesCast = voteParams_.length;

        for (uint256 i = 0; i < numVotesCast; ) {
            Proposal storage proposal = _standardFundingProposals[voteParams_[i].proposalId];

            // check that the proposal is part of the current distribution period
            if (proposal.distributionId != currentDistribution.id) revert InvalidVote();

            uint256 votes = voteParams_[i].votes;

            // cast each successive vote
            votesCast_ += votes;
            _screeningVote(msg.sender, proposal, votes);

            unchecked { ++i; }
        }
    }

    /*********************************/
    /*** Voting Functions Internal ***/
    /*********************************/

    /**
     * @notice Vote on a proposal in the funding stage of the Distribution Period.
     * @dev    Votes can be allocated to multiple proposals, quadratically, for or against.
     * @param  currentDistribution_  The current distribution period.
     * @param  proposal_             The current proposal being voted upon.
     * @param  account_              The voting account.
     * @param  voter_                The voter data struct tracking available votes.
     * @param  voteParams_           The amount of votes being allocated to the proposal. Not squared. If less than 0, vote is against.
     * @return incrementalVotesUsed_ The amount of funding stage votes allocated to the proposal.
     */
    function _fundingVote(
        QuarterlyDistribution storage currentDistribution_,
        Proposal storage proposal_,
        address account_,
        QuadraticVoter storage voter_,
        FundingVoteParams memory voteParams_
    ) internal returns (uint256 incrementalVotesUsed_) {
        uint8  support = 1;
        uint256 proposalId = proposal_.proposalId;

        // determine if voter is voting for or against the proposal
        voteParams_.votesUsed < 0 ? support = 0 : support = 1;

        uint128 votingPower = voter_.votingPower;

        // the total amount of voting power used by the voter before this vote executes
        uint128 voterPowerUsedPreVote = votingPower - voter_.remainingVotingPower;

        FundingVoteParams[] storage votesCast = voter_.votesCast;

        // check that the voter hasn't already voted on a proposal by seeing if it's already in the votesCast array 
        int256 voteCastIndex = _findProposalIndexOfVotesCast(proposalId, votesCast);

        // voter had already cast a funding vote on this proposal
        if (voteCastIndex != -1) {
            // since we are converting from int256 to uint256, we can safely assume that the value will not overflow
            FundingVoteParams storage existingVote = votesCast[uint256(voteCastIndex)];

            // can't change the direction of a previous vote
            if (support == 0 && existingVote.votesUsed > 0 || support == 1 && existingVote.votesUsed < 0) {
                // if the vote is in the opposite direction of a previous vote,
                // and the proposal is already in the votesCast array, revert can't change direction
                revert FundingVoteWrongDirection();
            }
            else {
                // update the votes cast for the proposal
                existingVote.votesUsed += voteParams_.votesUsed;
            }
        }
        // first time voting on this proposal, add the newly cast vote to the voter's votesCast array
        else {
            votesCast.push(voteParams_);
        }

        // calculate the cumulative cost of all votes made by the voter
        // and check that attempted votes cast doesn't overflow uint128
        uint256 sumOfTheSquareOfVotesCast = _sumSquareOfVotesCast(votesCast);
        if (sumOfTheSquareOfVotesCast > type(uint128).max) revert InsufficientVotingPower();
        uint128 cumulativeVotePowerUsed = SafeCast.toUint128(sumOfTheSquareOfVotesCast);

        // check that the voter has enough voting power remaining to cast the vote
        if (cumulativeVotePowerUsed > votingPower) revert InsufficientRemainingVotingPower();

        // update voter voting power accumulator
        voter_.remainingVotingPower = votingPower - cumulativeVotePowerUsed;

        // calculate the change in voting power used by the voter in this vote in order to accurately track the total voting power used in the funding stage
        // since we are moving from uint128 to uint256, we can safely assume that the value will not overflow
        uint256 incrementalVotingPowerUsed = uint256(cumulativeVotePowerUsed - voterPowerUsedPreVote);

        // update accumulator for total voting power used in the funding stage in order to calculate delegate rewards
        currentDistribution_.fundingVotePowerCast += incrementalVotingPowerUsed;

        // update proposal vote tracking
        proposal_.fundingVotesReceived += SafeCast.toInt128(voteParams_.votesUsed);

        // the incremental additional votes cast on the proposal to be used as a return value and emit value
        incrementalVotesUsed_ = Maths.abs(voteParams_.votesUsed);

        // emit VoteCast instead of VoteCastWithParams to maintain compatibility with Tally
        // emits the amount of incremental votes cast for the proposal, not the voting power cost or total votes on a proposal
        emit VoteCast(
            account_,
            proposalId,
            support,
            incrementalVotesUsed_,
            ""
        );
    }

    /**
     * @notice Vote on a proposal in the screening stage of the Distribution Period.
     * @param account_  The voting account.
     * @param proposal_ The current proposal being voted upon.
     * @param votes_    The amount of votes being cast.
     */
    function _screeningVote(
        address account_,
        Proposal storage proposal_,
        uint256 votes_
    ) internal {
        uint24 distributionId = proposal_.distributionId;

        // check that the voter has enough voting power to cast the vote
        if (
            screeningVotesCast[distributionId][account_] + votes_ > _getVotesScreening(distributionId, account_)
        ) revert InsufficientVotingPower();

        uint256[] storage currentTopTenProposals = _topTenProposals[distributionId];
        uint256 proposalId = proposal_.proposalId;

        // update proposal votes counter
        proposal_.votesReceived += SafeCast.toUint128(votes_);

        // check if proposal was already screened
        int256 indexInArray = _findProposalIndex(proposalId, currentTopTenProposals);
        uint256 screenedProposalsLength = currentTopTenProposals.length;

        // check if the proposal should be added to the top ten list for the first time
        if (screenedProposalsLength < 10 && indexInArray == -1) {
            currentTopTenProposals.push(proposalId);

            // sort top ten proposals
            _insertionSortProposalsByVotes(currentTopTenProposals, screenedProposalsLength);
        }
        else {
            // proposal is already in the array
            if (indexInArray != -1) {
                // re-sort top ten proposals to account for new vote totals
                _insertionSortProposalsByVotes(currentTopTenProposals, uint256(indexInArray));
            }
            // proposal isn't already in the array
            else if (_standardFundingProposals[currentTopTenProposals[screenedProposalsLength - 1]].votesReceived < proposal_.votesReceived) {
                // replace the least supported proposal with the new proposal
                currentTopTenProposals.pop();
                currentTopTenProposals.push(proposalId);

                // sort top ten proposals
                _insertionSortProposalsByVotes(currentTopTenProposals, screenedProposalsLength - 1);
            }
        }

        // record voters vote
        screeningVotesCast[proposal_.distributionId][account_] += votes_;

        // emit VoteCast instead of VoteCastWithParams to maintain compatibility with Tally
        emit VoteCast(
            account_,
            proposalId,
            1,
            votes_,
            ""
        );
    }

    /**
     * @notice Identify where in an array of proposalIds the proposal exists.
     * @dev    Only iterates through a maximum of 10 proposals that made it through the screening round.
     * @dev    Counters incremented in an unchecked block due to being bounded by array length.
     * @param  proposalId_ The proposalId to search for.
     * @param  array_      The array of proposalIds to search.
     * @return index_      The index of the proposalId in the array, else -1.
     */
    function _findProposalIndex(
        uint256 proposalId_,
        uint256[] memory array_
    ) internal pure returns (int256 index_) {
        index_ = -1; // default value indicating proposalId not in the array
        int256 arrayLength = int256(array_.length);

        for (int256 i = 0; i < arrayLength;) {
            // slither-disable-next-line incorrect-equality
            if (array_[uint256(i)] == proposalId_) {
                index_ = i;
                break;
            }

            unchecked { ++i; }
        }
    }

    /**
     * @notice Identify where in an array of FundingVoteParams structs the proposal exists.
     * @dev    Only iterates through a maximum of 10 proposals that made it through the screening round.
     * @dev    Counters incremented in an unchecked block due to being bounded by array length.
     * @param proposalId_ The proposalId to search for.
     * @param voteParams_ The array of FundingVoteParams structs to search.
     * @return index_ The index of the proposalId in the array, else -1.
     */
    function _findProposalIndexOfVotesCast(
        uint256 proposalId_,
        FundingVoteParams[] memory voteParams_
    ) internal pure returns (int256 index_) {
        index_ = -1; // default value indicating proposalId not in the array

        // since we are converting from uint256 to int256, we can safely assume that the value will not overflow
        int256 numVotesCast = int256(voteParams_.length);
        for (int256 i = 0; i < numVotesCast; ) {
            // slither-disable-next-line incorrect-equality
            if (voteParams_[uint256(i)].proposalId == proposalId_) {
                index_ = i;
                break;
            }

            unchecked { ++i; }
        }
    }

    /**
     * @notice Sort the 10 proposals which will make it through screening and move on to the funding round.
     * @dev    Implements the descending insertion sort algorithm.
     * @dev    Counters incremented in an unchecked block due to being bounded by array length.
     * @dev    Since we are converting from int256 to uint256, we can safely assume that the values will not overflow.
     * @param proposals_           The array of proposals to sort by votes received.
     * @param targetProposalIndex_ The targeted proposal index to insert in proposals array.
     */
    function _insertionSortProposalsByVotes(
        uint256[] storage proposals_,
        uint256 targetProposalIndex_
    ) internal {
        while (
            targetProposalIndex_ != 0
            &&
            _standardFundingProposals[proposals_[targetProposalIndex_]].votesReceived > _standardFundingProposals[proposals_[targetProposalIndex_ - 1]].votesReceived
        ) {
            // swap values if left item < right item
            uint256 temp = proposals_[targetProposalIndex_ - 1];

            proposals_[targetProposalIndex_ - 1] = proposals_[targetProposalIndex_];
            proposals_[targetProposalIndex_] = temp;

            unchecked { --targetProposalIndex_; }
        }
    }

    /**
     * @notice Sum the square of each vote cast by a voter.
     * @dev    Used to calculate if a voter has enough voting power to cast their votes.
     * @dev    Only iterates through a maximum of 10 proposals that made it through the screening round.
     * @dev    Counters incremented in an unchecked block due to being bounded by array length.
     * @param  votesCast_           The array of votes cast by a voter.
     * @return votesCastSumSquared_ The sum of the square of each vote cast.
     */
    function _sumSquareOfVotesCast(
        FundingVoteParams[] memory votesCast_
    ) internal pure returns (uint256 votesCastSumSquared_) {
        uint256 numVotesCast = votesCast_.length;

        for (uint256 i = 0; i < numVotesCast; ) {
            votesCastSumSquared_ += Maths.wpow(Maths.abs(votesCast_[i].votesUsed), 2);

            unchecked { ++i; }
        }
    }

    /**
     * @notice Check to see if a proposal is in the current funded slate hash of proposals.
     * @param  proposalId_ The proposalId to check.
     * @return             True if the proposal is in the it's distribution period's slate hash.
     */
    function _standardFundingVoteSucceeded(
        uint256 proposalId_
    ) internal view returns (bool) {
        uint24 distributionId = _standardFundingProposals[proposalId_].distributionId;
        return _findProposalIndex(proposalId_, _fundedProposalSlates[_distributions[distributionId].fundedSlateHash]) != -1;
    }

    /**
     * @notice Retrieve the number of votes available to an account in the current screening stage.
     * @param  distributionId_ The distribution id to screen votes for.
     * @param  account_        The account to retrieve votes for.
     * @return votes_          The number of votes available to an account in this screening stage.
     */
    function _getVotesScreening(uint24 distributionId_, address account_) internal view returns (uint256 votes_) {
        uint256 startBlock = _distributions[distributionId_].startBlock;

        // calculate voting weight based on the number of tokens held at the snapshot blocks of the screening stage
        votes_ = _getVotesAtSnapshotBlocks(
            account_,
            startBlock - VOTING_POWER_SNAPSHOT_DELAY,
            startBlock
        );
    }

    /**
     * @notice Retrieve the number of votes available to an account in the current funding stage.
     * @param  account_                The address of the voter to check.
     * @param  votingPower_            The voter's voting power in the funding round. Equal to the square of their tokens in the voting snapshot.
     * @param  remainingVotingPower_   The voter's remaining quadratic voting power in the given distribution period's funding round.
     * @param  screeningStageEndBlock_ The block number at which the screening stage ends.
     * @return votes_          The number of votes available to an account in this funding stage.
     */
    function _getVotesFunding(
        address account_,
        uint256 votingPower_,
        uint256 remainingVotingPower_,
        uint256 screeningStageEndBlock_
    ) internal view returns (uint256 votes_) {
        // voter has already allocated some of their budget this period
        if (votingPower_ != 0) {
            votes_ = remainingVotingPower_;
        }
        // voter hasn't yet called _castVote in this period
        else {
            votes_ = Maths.wpow(
            _getVotesAtSnapshotBlocks(
                account_,
                screeningStageEndBlock_ - VOTING_POWER_SNAPSHOT_DELAY,
                screeningStageEndBlock_
            ), 2);
        }
    }

    /*******************************/
    /*** External View Functions ***/
    /*******************************/

    /// @inheritdoc IStandardFunding
    function getDelegateReward(
        uint24 distributionId_,
        address voter_
    ) external view override returns (uint256 rewards_) {
        QuarterlyDistribution memory currentDistribution = _distributions[distributionId_];
        QuadraticVoter        memory voter               = _quadraticVoters[distributionId_][voter_];

        rewards_ = _getDelegateReward(currentDistribution, voter);
    }

    /// @inheritdoc IStandardFunding
    function getDistributionId() external view override returns (uint24) {
        return _currentDistributionId;
    }

    /// @inheritdoc IStandardFunding
    function getDistributionPeriodInfo(
        uint24 distributionId_
    ) external view override returns (uint24, uint48, uint48, uint128, uint256, bytes32) {
        return (
            _distributions[distributionId_].id,
            _distributions[distributionId_].startBlock,
            _distributions[distributionId_].endBlock,
            _distributions[distributionId_].fundsAvailable,
            _distributions[distributionId_].fundingVotePowerCast,
            _distributions[distributionId_].fundedSlateHash
        );
    }

    /// @inheritdoc IStandardFunding
    function getFundedProposalSlate(
        bytes32 slateHash_
    ) external view override returns (uint256[] memory) {
        return _fundedProposalSlates[slateHash_];
    }

    /// @inheritdoc IStandardFunding
    function getFundingPowerVotes(
        uint256 votingPower_
    ) external pure override returns (uint256) {
        return Maths.wsqrt(votingPower_);
    }

    /// @inheritdoc IStandardFunding
    function getFundingVotesCast(
        uint24 distributionId_,
        address account_
    ) external view override returns (FundingVoteParams[] memory) {
        return _quadraticVoters[distributionId_][account_].votesCast;
    }

    /// @inheritdoc IStandardFunding
    function getProposalInfo(
        uint256 proposalId_
    ) external view override returns (uint256, uint24, uint128, uint128, int128, bool) {
        return (
            _standardFundingProposals[proposalId_].proposalId,
            _standardFundingProposals[proposalId_].distributionId,
            _standardFundingProposals[proposalId_].votesReceived,
            _standardFundingProposals[proposalId_].tokensRequested,
            _standardFundingProposals[proposalId_].fundingVotesReceived,
            _standardFundingProposals[proposalId_].executed
        );
    }

    /// @inheritdoc IStandardFunding
    function getSlateHash(
        uint256[] calldata proposalIds_
    ) external pure override returns (bytes32) {
        return keccak256(abi.encode(proposalIds_));
    }

    /// @inheritdoc IStandardFunding
    function getTopTenProposals(
        uint24 distributionId_
    ) external view override returns (uint256[] memory) {
        return _topTenProposals[distributionId_];
    }

    /// @inheritdoc IStandardFunding
    function getVoterInfo(
        uint24 distributionId_,
        address account_
    ) external view override returns (uint128, uint128, uint256) {
        return (
            _quadraticVoters[distributionId_][account_].votingPower,
            _quadraticVoters[distributionId_][account_].remainingVotingPower,
            _quadraticVoters[distributionId_][account_].votesCast.length
        );
    }

    /// @inheritdoc IStandardFunding
    function getVotesFunding(
        uint24 distributionId_,
        address account_
    ) external view override returns (uint256 votes_) {
        QuarterlyDistribution memory currentDistribution = _distributions[distributionId_];
        QuadraticVoter        memory voter               = _quadraticVoters[currentDistribution.id][account_];

        uint256 screeningStageEndBlock = _getScreeningStageEndBlock(currentDistribution.endBlock);

        votes_ = _getVotesFunding(account_, voter.votingPower, voter.remainingVotingPower, screeningStageEndBlock);
    }

    /// @inheritdoc IStandardFunding
    function getVotesScreening(
        uint24 distributionId_,
        address account_
    ) external view override returns (uint256 votes_) {
        votes_ = _getVotesScreening(distributionId_, account_);
    }

}<|MERGE_RESOLUTION|>--- conflicted
+++ resolved
@@ -206,12 +206,7 @@
         uint256 totalTokensRequested;
         uint256 numFundedProposals = fundingProposalIds.length;
 
-<<<<<<< HEAD
         for (uint i = 0; i < numFundedProposals; ) {
-=======
-        for (uint256 i = 0; i < numFundedProposals; ) {
-            Proposal memory proposal = _standardFundingProposals[fundingProposalIds[i]];
->>>>>>> d405036d
 
             totalTokensRequested += _standardFundingProposals[fundingProposalIds[i]].tokensRequested;
 
@@ -499,13 +494,9 @@
     function _sumProposalFundingVotes(
         uint256[] memory proposalIdSubset_
     ) internal view returns (uint128 sum_) {
-<<<<<<< HEAD
         uint256 noOfProposals = proposalIdSubset_.length;
 
         for (uint i = 0; i < noOfProposals;) {
-=======
-        for (uint256 i = 0; i < proposalIdSubset_.length;) {
->>>>>>> d405036d
             // since we are converting from int128 to uint128, we can safely assume that the value will not overflow
             sum_ += uint128(_standardFundingProposals[proposalIdSubset_[i]].fundingVotesReceived);
 
