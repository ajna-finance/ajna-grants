--- conflicted
+++ resolved
@@ -312,10 +312,6 @@
     /// @inheritdoc IExtraordinaryFunding
     function getVotesExtraordinary(address account_, uint256 proposalId_) external view override returns (uint256) {
         if (hasVotedExtraordinary[proposalId_][account_]) return 0;
-<<<<<<< HEAD
-=======
-
->>>>>>> 5974e85d
         return _getVotesExtraordinary(account_, proposalId_);
     }
 
