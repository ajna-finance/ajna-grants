--- conflicted
+++ resolved
@@ -7,9 +7,6 @@
 /broadcast/*
 /broadcast/*/31337/
 
-<<<<<<< HEAD
 # Env
 .env
-=======
-.vscode/
->>>>>>> 10a2d8e7
+.vscode/